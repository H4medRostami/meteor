
## vNEXT

<<<<<<< HEAD
* Calling `findOne()` on the server no longer loads the full query result
  into memory.

* Fix Spark memory leak.  #1157

* Upgraded dependencies:
  * Node from 0.8.18 to 0.8.24
  * MongoDB from 2.4.3 to 2.4.4

* Make server-side Mongo inserts, updates, and removes run asynchronously when a
  callback is passed.

* Add new `Assets` API and `private` subdirectory for including and accessing
  server assets in an application.

* Delete login tokens from server when user logs out.
=======
## v0.6.4.1

* Update mongodb driver to use version 0.2.1 of the bson module.
>>>>>>> 2e78d0d1

## v0.6.4

* Separate OAuth flow logic from Accounts into separate packages. The
  `facebook`, `github`, `google`, `meetup`, `twitter`, and `weibo`
  packages can be used to perform an OAuth exchange without creating an
  account and logging in.  #1024

* If you set the `DISABLE_WEBSOCKETS` environment variable, browsers will not
  attempt to connect to your app using Websockets. Use this if you know your
  server environment does not properly proxy Websockets to reduce connection
  startup time.

* Make `Meteor.defer` work in an inactive tab in iOS.  #1023

* Allow new `Random` instances to be constructed with specified seed. This
  can be used to create repeatable test cases for code that picks random
  values.  #1033

* Fix CoffeeScript error reporting to include source file and line
  number again.  #1052

* Fix Mongo queries which nested JavaScript RegExp objects inside `$or`.  #1089

* Upgraded dependencies:
  * Underscore from 1.4.2 to 1.4.4  #776
  * http-proxy from 0.8.5 to 0.10.1  #513
  * connect from 1.9.2 to 2.7.10
  * Node mongodb client from 1.2.13 to 1.3.7  #1060

Patches contributed by GitHub users awwx, johnston, and timhaines.


## v0.6.3

* Add new `check` package for ensuring that a value matches a required
  type and structure. This is used to validate untrusted input from the
  client. See http://docs.meteor.com/#match for details.

* Use Websockets by default on supported browsers. This reduces latency
  and eliminates the constant network spinner on iOS devices.

* With `autopublish` on, publish many useful fields on `Meteor.users`.

* Files in the `client/compatibility/` subdirectory of a Meteor app do
  not get wrapped in a new variable scope. This is useful for
  third-party libraries which expect `var` statements at the outermost
  level to be global.

* Add synthetic `tap` event for use on touch enabled devices. This is a
  replacement for `click` that fires immediately.

* When using the `http` package synchronously on the server, errors
  are thrown rather than passed in `result.error`

* The `manager` option to the `Meteor.Collection` constructor is now called
  `connection`. The old name still works for now.  #987

* The `localstorage-polyfill` smart package has been replaced by a
  `localstorage` package, which defines a `Meteor._localStorage` API instead of
  trying to replace the DOM `window.localStorage` facility. (Now, apps can use
  the existence of `window.localStorage` to detect if the full localStorage API
  is supported.)  #979

* Upgrade MongoDB from 2.2.1 to 2.4.3.

* Upgrade CoffeeScript from 1.5.0 to 1.6.2.  #972

* Faster reconnects when regaining connectivity.  #696

* `Email.send` has a new `headers` option to set arbitrary headers.  #963

* Cursor transform functions on the server no longer are required to return
  objects with correct `_id` fields.  #974

* Rework `observe()` callback ordering in minimongo to improve fiber
  safety on the server. This makes subscriptions on server to server DDP
  more usable.

* Use binary search in minimongo when updating ordered queries.  #969

* Fix EJSON base64 decoding bug.  #1001

* Support `appcache` on Chromium.  #958

Patches contributed by GitHub users awwx, jagill, spang, and timhaines.


## v0.6.2.1

* When authenticating with GitHub, include a user agent string. This
  unbreaks "Sign in with GitHub"

Patch contributed by GitHub user pmark.


## v0.6.2

* Better error reporting:
  * Capture real stack traces for `Meteor.Error`.
  * Report better errors with misconfigured OAuth services.

* Add per-package upgrade notices to `meteor update`.

* Experimental server-to-server DDP support: `Meteor.connect` on the
  server will connect to a remote DDP endpoint via WebSockets. Method
  calls should work fine, but subscriptions and minimongo on the server
  are still a work in progress.

* Upgrade d3 from 2.x to 3.1.4. See
  https://github.com/mbostock/d3/wiki/Upgrading-to-3.0 for compatibility notes.

* Allow CoffeeScript to set global variables when using `use strict`. #933

* Return the inserted documented ID from `LocalCollection.insert`. #908

* Add Weibo token expiration time to `services.weibo.expiresAt`.

* `Spiderable.userAgentRegExps` can now be modified to change what user agents
  are treated as spiders by the `spiderable` package.

* Prevent observe callbacks from affecting the arguments to identical
  observes. #855

* Fix meteor command line tool when run from a home directory with
  spaces in its name. If you previously installed meteor release 0.6.0
  or 0.6.1 you'll need to uninstall and reinstall meteor to support
  users with spaces in their usernames (see
  https://github.com/meteor/meteor/blob/master/README.md#uninstalling-meteor)

Patches contributed by GitHub users andreas-karlsson, awwx, jacott,
joshuaconner, and timhaines.


## v0.6.1

* Correct NPM behavior in packages in case there is a `node_modules` directory
  somewhere above the app directory. #927

* Small bug fix in the low-level `routepolicy` package.

Patches contributed by GitHub users andreas-karlsson and awwx.


## v0.6.0

* Meteor has a brand new distribution system! In this new system, code-named
  Engine, packages are downloaded individually and on demand. All of the
  packages in each official Meteor release are prefetched and cached so you can
  still use Meteor while offline. You can have multiple releases of Meteor
  installed simultaneously; apps are pinned to specific Meteor releases.
  All `meteor` commands accept a `--release` argument to specify which release
  to use; `meteor update` changes what release the app is pinned to.
  Inside an app, the name of the release is available at `Meteor.release`.
  When running Meteor directly from a git checkout, the release is ignored.

* Variables declared with `var` at the outermost level of a JavaScript
  source file are now private to that file. Remove the `var` to share
  a value between files.

* Meteor now supports any x86 (32- or 64-bit) Linux system, not just those which
  use Debian or RedHat package management.

* Apps may contain packages inside a top-level directory named `packages`.

* Packages may depend on [NPM modules](https://npmjs.org), using the new
  `Npm.depends` directive in their `package.js` file. (Note: if the NPM module
  has architecture-specific binary components, bundles built with `meteor
  bundle` or `meteor deploy` will contain the components as built for the
  developer's platform and may not run on other platforms.)

* Meteor's internal package tests (as well as tests you add to your app's
  packages with the unsupported `Tinytest` framework) are now run with the new
  command `meteor test-packages`.

* `{{#each}}` helper can now iterate over falsey values without throwing an
  exception. #815, #801

* `{{#with}}` helper now only includes its block if its argument is not falsey,
  and runs an `{{else}}` block if provided if the argument is falsey. #770, #866

* Twitter login now stores `profile_image_url` and `profile_image_url_https`
  attributes in the `user.services.twitter` namespace. #788

* Allow packages to register file extensions with dots in the filename.

* When calling `this.changed` in a publish function, it is no longer an error to
  clear a field which was never set. #850

* Deps API
  * Add `dep.depend()`, deprecate `Deps.depend(dep)` and
    `dep.addDependent()`.
  * If first run of `Deps.autorun` throws an exception, stop it and don't
    rerun.  This prevents a Spark exception when template rendering fails
    ("Can't call 'firstNode' of undefined").
  * If an exception is thrown during `Deps.flush` with no stack, the
    message is logged instead. #822

* When connecting to MongoDB, use the JavaScript BSON parser unless specifically
  requested in `MONGO_URL`; the native BSON parser sometimes segfaults. (Meteor
  only started using the native parser in 0.5.8.)

* Calls to the `update` collection function in untrusted code may only use a
  whitelisted list of modifier operators.

Patches contributed by GitHub users awwx, blackcoat, cmather, estark37,
mquandalle, Primigenus, raix, reustle, and timhaines.


## v0.5.9

* Fix regression in 0.5.8 that prevented users from editing their own
  profile. #809

* Fix regression in 0.5.8 where `Meteor.loggingIn()` would not update
  reactively. #811


## v0.5.8

* Calls to the `update` and `remove` collection functions in untrusted code may
  no longer use arbitrary selectors. You must specify a single document ID when
  invoking these functions from the client (other than in a method stub).

  You may still use other selectors when calling `update` and `remove` on the
  server and from client method stubs, so you can replace calls that are no
  longer supported (eg, in event handlers) with custom method calls.

  The corresponding `update` and `remove` callbacks passed to `allow` and `deny`
  now take a single document instead of an array.

* Add new `appcache` package. Add this package to your project to speed
  up page load and make hot code reload smoother using the HTML5
  AppCache API. See http://docs.meteor.com/#appcache for details.

* Rewrite reactivity library. `Meteor.deps` is now `Deps` and has a new
  API. `Meteor.autorun` and `Meteor.flush` are now called `Deps.autorun` and
  `Deps.flush` (the old names still work for now). The other names under
  `Meteor.deps` such as `Context` no longer exist. The new API is documented at
  http://docs.meteor.com/#deps

* You can now provide a `transform` option to collections, which is a
  function that documents coming out of that collection are passed
  through. `find`, `findOne`, `allow`, and `deny` now take `transform` options,
  which may override the Collection's `transform`.  Specifying a `transform`
  of `null` causes you to receive the documents unmodified.

* Publish functions may now return an array of cursors to publish. Currently,
  the cursors must all be from different collections. #716

* User documents have id's when `onCreateUser` and `validateNewUser` hooks run.

* Encode and store custom EJSON types in MongoDB.

* Support literate CoffeeScript files with the extension `.litcoffee`. #766

* Add new login service provider for Meetup.com in `accounts-meetup` package.

* If you call `observe` or `observeChanges` on a cursor created with the
  `reactive: false` option, it now only calls initial add callbacks and
  does not continue watching the query. #771

* In an event handler, if the data context is falsey, default it to `{}`
  rather than to the global object. #777

* Allow specifying multiple event handlers for the same selector. #753

* Revert caching header change from 0.5.5. This fixes image flicker on redraw.

* Stop making `Session` available on the server; it's not useful there. #751

* Force URLs in stack traces in browser consoles to be hyperlinks. #725

* Suppress spurious `changed` callbacks with empty `fields` from
  `Cursor.observeChanges`.

* Fix logic bug in template branch matching. #724

* Make `spiderable` user-agent test case insensitive. #721

* Fix several bugs in EJSON type support:
  * Fix `{$type: 5}` selectors for binary values on browsers that do
    not support `Uint8Array`.
  * Fix EJSON equality on falsey values.
  * Fix for returning a scalar EJSON type from a method. #731

* Upgraded dependencies:
  * mongodb driver to version 1.2.13 (from 0.1.11)
  * mime module removed (it was unused)


Patches contributed by GitHub users awwx, cmather, graemian, jagill,
jmhredsox, kevinxucs, krizka, mitar, raix, and rasmuserik.


## v0.5.7

* The DDP wire protocol has been redesigned.

  * The handshake message is now versioned. This breaks backwards
    compatibility between sites with `Meteor.connect()`. Older meteor
    apps can not talk to new apps and vice versa. This includes the
    `madewith` package, apps using `madewith` must upgrade.

  * New [EJSON](http://docs.meteor.com/#ejson) package allows you to use
    Dates, Mongo ObjectIDs, and binary data in your collections and
    Session variables.  You can also add your own custom datatypes.

  * Meteor now correctly represents empty documents in Collections.

  * There is an informal specification in `packages/livedata/DDP.md`.


* Breaking API changes

  * Changed the API for `observe`.  Observing with `added`, `changed`
    and `removed` callbacks is now unordered; for ordering information
    use `addedAt`, `changedAt`, `removedAt`, and `movedTo`. Full
    documentation is in the [`observe` docs](http://docs.meteor.com/#observe).
    All callers of `observe` need to be updated.

  * Changed the API for publish functions that do not return a cursor
    (ie functions that call `this.set` and `this.unset`). See the
    [`publish` docs](http://docs.meteor.com/#meteor_publish) for the new
    API.


* New Features

  * Added new [`observeChanges`](http://docs.meteor.com/#observe_changes)
    API for keeping track of the contents of a cursor more efficiently.

  * There is a new reactive function on subscription handles: `ready()`
    returns true when the subscription has received all of its initial
    documents.

  * Added `Session.setDefault(key, value)` so you can easily provide
    initial values for session variables that will not be clobbered on
    hot code push.

  * You can specify that a collection should use MongoDB ObjectIDs as
    its `_id` fields for inserts instead of strings. This allows you to
    use Meteor with existing MongoDB databases that have ObjectID
    `_id`s. If you do this, you must use `EJSON.equals()` for comparing
    equality instead of `===`. See http://docs.meteor.com/#meteor_collection.

  * New [`random` package](http://docs.meteor.com/#random) provides
    several functions for generating random values. The new
    `Random.id()` function is used to provide shorter string IDs for
    MongoDB documents. `Meteor.uuid()` is deprecated.

  * `Meteor.status()` can return the status `failed` if DDP version
    negotiation fails.


* Major Performance Enhancements

  * Rewrote subscription duplication detection logic to use a more
    efficient algorithm. This significantly reduces CPU usage on the
    server during initial page load and when dealing with large amounts
    of data.

  * Reduced unnecessary MongoDB re-polling of live queries. Meteor no
    longer polls for changes on queries that specify `_id` when
    updates for a different specific `_id` are processed. This
    drastically improves performance when dealing with many
    subscriptions and updates to individual objects, such as those
    generated by the `accounts-base` package on the `Meteor.users`
    collection.


* Upgraded UglifyJS2 to version 2.2.5


Patches contributed by GitHub users awwx and michaelglenadams.


## v0.5.6

* Fix 0.5.5 regression: Minimongo selectors matching subdocuments under arrays
  did not work correctly.

* Some Bootstrap icons should have appeared white.

Patches contributed by GitHub user benjaminchelli.

## v0.5.5

* Deprecate `Meteor.autosubscribe`. `Meteor.subscribe` now works within
  `Meteor.autorun`.

* Allow access to `Meteor.settings.public` on the client. If the JSON
  file you gave to `meteor --settings` includes a field called `public`,
  that field will be available on the client as well as the server.

* `@import` works in `less`. Use the `.lessimport` file extension to
  make a less file that is ignored by preprocessor so as to avoid double
  processing. #203

* Upgrade Fibers to version 1.0.0. The `Fiber` and `Future` symbols are
  no longer exposed globally. To use fibers directly you can use:
   `var Fiber = __meteor_bootstrap__.require('fibers');` and
   `var Future = __meteor_bootstrap__.require('fibers/future');`

* Call version 1.1 of the Twitter API when authenticating with
  OAuth. `accounts-twitter` users have until March 5th, 2013 to
  upgrade before Twitter disables the old API. #527

* Treat Twitter ids as strings, not numbers, as recommended by
  Twitter. #629

* You can now specify the `_id` field of a document passed to `insert`.
  Meteor still auto-generates `_id` if it is not present.

* Expose an `invalidated` flag on `Meteor.deps.Context`.

* Populate user record with additional data from Facebook and Google. #664

* Add Facebook token expiration time to `services.facebook.expiresAt`. #576

* Allow piping a password to `meteor deploy` on `stdin`. #623

* Correctly type cast arguments to handlebars helper. #617

* Fix leaked global `userId` symbol.

* Terminate `phantomjs` properly on error when using the `spiderable`
  package. #571

* Stop serving non-cachable files with caching headers. #631

* Fix race condition if server restarted between page load and initial
  DDP connection. #653

* Resolve issue where login methods sometimes blocked future methods. #555

* Fix `Meteor.http` parsing of JSON responses on Firefox. #553

* Minimongo no longer uses `eval`. #480

* Serve 404 for `/app.manifest`. This allows experimenting with the
  upcoming `appcache` smart package. #628

* Upgraded many dependencies, including:
  * node.js to version 0.8.18
  * jquery-layout to version 1.3.0RC
  * Twitter Bootstrap to version 2.3.0
  * Less to version 1.3.3
  * Uglify to version 2.2.3
  * useragent to version 2.0.1

Patches contributed by GitHub users awwx, bminer, bramp, crunchie84,
danawoodman, dbimmler, Ed-von-Schleck, geoffd123, jperl, kevee,
milesmatthias, Primigenus, raix, timhaines, and xenolf.


## v0.5.4

* Fix 0.5.3 regression: `meteor run` could fail on OSX 10.8 if environment
  variables such as `DYLD_LIBRARY_PATH` are set.


## v0.5.3

* Add `--settings` argument to `meteor deploy` and `meteor run`. This
  allows you to specify deployment-specific information made available
  to server code in the variable `Meteor.settings`.

* Support unlimited open tabs in a single browser. Work around the
  browser per-hostname connection limit by using randomized hostnames
  for deployed apps. #131

* minimongo improvements:
  * Allow observing cursors with `skip` or `limit`.  #528
  * Allow sorting on `dotted.sub.keys`.  #533
  * Allow querying specific array elements (`foo.1.bar`).
  * `$and`, `$or`, and `$nor` no longer accept empty arrays (for consistency
    with Mongo)

* Re-rendering a template with Spark no longer reverts changes made by
  users to a `preserve`d form element. Instead, the newly rendered value
  is only applied if it is different from the previously rendered value.
  Additionally, <INPUT> elements with type other than TEXT can now have
  reactive values (eg, the labels on submit buttons can now be
  reactive).  #510 #514 #523 #537 #558

* Support JavaScript RegExp objects in selectors in Collection write
  methods on the client, eg `myCollection.remove({foo: /bar/})`.  #346

* `meteor` command-line improvements:
  * Improve error message when mongod fails to start.
  * The `NODE_OPTIONS` environment variable can be used to pass command-line
    flags to node (eg, `--debug` or `--debug-brk` to enable the debugger).
  * Die with error if an app name is mistakenly passed to `meteor reset`.

* Add support for "offline" access tokens with Google login. #464 #525

* Don't remove `serviceData` fields from previous logins when logging in
  with an external service.

* Improve `OAuth1Binding` to allow making authenticated API calls to
  OAuth1 providers (eg Twitter).  #539

* New login providers automatically work with `{{loginButtons}}` without
  needing to edit the `accounts-ui-unstyled` package.  #572

* Use `Content-Type: application/json` by default when sending JSON data
  with `Meteor.http`.

* Improvements to `jsparse`: hex literals, keywords as property names, ES5 line
  continuations, trailing commas in object literals, line numbers in error
  messages, decimal literals starting with `.`, regex character classes with
  slashes.

* Spark improvements:
  * Improve rendering of <SELECT> elements on IE.  #496
  * Don't lose nested data contexts in IE9/10 after two seconds.  #458
  * Don't print a stack trace if DOM nodes are manually removed
    from the document without calling `Spark.finalize`.  #392

* Always use the `autoReconnect` flag when connecting to Mongo.  #425

* Fix server-side `observe` with no `added` callback.  #589

* Fix re-sending method calls on reconnect.  #538

* Remove deprecated `/sockjs` URL support from `Meteor.connect`.

* Avoid losing a few bits of randomness in UUID v4 creation.  #519

* Update clean-css package from 0.8.2 to 0.8.3, fixing minification of `0%`
  values in `hsl` colors.  #515

Patches contributed by GitHub users Ed-von-Schleck, egtann, jwulf, lvbreda,
martin-naumann, meawoppl, nwmartin, timhaines, and zealoushacker.


## v0.5.2

* Fix 0.5.1 regression: Cursor `observe` works during server startup.  #507

## v0.5.1

* Speed up server-side subscription handling by avoiding redundant work
  when the same Mongo query is observed multiple times concurrently (eg,
  by multiple users subscribing to the same subscription), and by using
  a simpler "unordered" algorithm.

* Meteor now waits to invoke method callbacks until all the data written by the
  method is available in the local cache. This way, method callbacks can see the
  full effects of their writes. This includes the callbacks passed to
  `Meteor.call` and `Meteor.apply`, as well as to the `Meteor.Collection`
  `insert`/`update`/`remove` methods.

  If you want to process the method's result as soon as it arrives from the
  server, even if the method's writes are not available yet, you can now specify
  an `onResultReceived` callback to `Meteor.apply`.

* Rework latency compensation to show server data changes sooner. Previously, as
  long as any method calls were in progress, Meteor would buffer all data
  changes sent from the server until all methods finished. Meteor now only
  buffers writes to documents written by client stubs, and applies the writes as
  soon as all methods that wrote that document have finished.

* `Meteor.userLoaded()` and `{{currentUserLoaded}}` have been removed.
  Previously, during the login process on the client, `Meteor.userId()` could be
  set but the document at `Meteor.user()` could be incomplete. Meteor provided
  the function `Meteor.userLoaded()` to differentiate between these states. Now,
  this in-between state does not occur: when a user logs in, `Meteor.userId()`
  only is set once `Meteor.user()` is fully loaded.

* New reactive function `Meteor.loggingIn()` and template helper
  `{{loggingIn}}`; they are true whenever some login method is in progress.
  `accounts-ui` now uses this to show an animation during login.

* The `sass` CSS preprocessor package has been removed. It was based on an
  unmaintained NPM module which did not implement recent versions of the Sass
  language and had no error handling.  Consider using the `less` or `stylus`
  packages instead.  #143

* `Meteor.setPassword` is now called `Accounts.setPassword`, matching the
  documentation and original intention.  #454

* Passing the `wait` option to `Meteor.apply` now waits for all in-progress
  method calls to finish before sending the method, instead of only guaranteeing
  that its callback occurs after the callbacks of in-progress methods.

* New function `Accounts.callLoginMethod` which should be used to call custom
  login handlers (such as those registered with
  `Accounts.registerLoginHandler`).

* The callbacks for `Meteor.loginWithToken` and `Accounts.createUser` now match
  the other login callbacks: they are called with error on error or with no
  arguments on success.

* Fix bug where method calls could be dropped during a brief disconnection. #339

* Prevent running the `meteor` command-line tool and server on unsupported Node
  versions.

* Fix Minimongo query bug with nested objects.  #455

* In `accounts-ui`, stop page layout from changing during login.

* Use `path.join` instead of `/` in paths (helpful for the unofficial Windows
  port) #303

* The `spiderable` package serves pages to
  [`facebookexternalhit`](https://www.facebook.com/externalhit_uatext.php) #411

* Fix error on Firefox with DOM Storage disabled.

* Avoid invalidating listeners if setUserId is called with current value.

* Upgrade many dependencies, including:
  * MongoDB 2.2.1 (from 2.2.0)
  * underscore 1.4.2 (from 1.3.3)
  * bootstrap 2.2.1 (from 2.1.1)
  * jQuery 1.8.2 (from 1.7.2)
  * less 1.3.1 (from 1.3.0)
  * stylus 0.30.1 (from 0.29.0)
  * coffee-script 1.4.0 (from 1.3.3)

Patches contributed by GitHub users ayal, dandv, possibilities, TomWij,
tmeasday, and workmad3.

## v0.5.0

* This release introduces Meteor Accounts, a full-featured auth system that supports
  - fine-grained user-based control over database reads and writes
  - federated login with any OAuth provider (with built-in support for
    Facebook, GitHub, Google, Twitter, and Weibo)
  - secure password login
  - email validation and password recovery
  - an optional set of UI widgets implementing standard login/signup/password
    change/logout flows

  When you upgrade to Meteor 0.5.0, existing apps will lose the ability to write
  to the database from the client. To restore this, either:
  - configure each of your collections with
    [`collection.allow`](http://docs.meteor.com/#allow) and
    [`collection.deny`](http://docs.meteor.com/#deny) calls to specify which
    users can perform which write operations, or
  - add the `insecure` smart package (which is included in new apps by default)
    to restore the old behavior where anyone can write to any collection which
    has not been configured with `allow` or `deny`

  For more information on Meteor Accounts, see
  http://docs.meteor.com/#dataandsecurity and
  http://docs.meteor.com/#accounts_api

* The new function `Meteor.autorun` allows you run any code in a reactive
  context. See http://docs.meteor.com/#meteor_autorun

* Arrays and objects can now be stored in the `Session`; mutating the value you
  retrieve with `Session.get` does not affect the value in the session.

* On the client, `Meteor.apply` takes a new `wait` option, which ensures that no
  further method calls are sent to the server until this method is finished; it
  is used for login and logout methods in order to keep the user ID
  well-defined. You can also specifiy an `onReconnect` handler which is run when
  re-establishing a connection; Meteor Accounts uses this to log back in on
  reconnect.

* Meteor now provides a compatible replacement for the DOM `localStorage`
  facility that works in IE7, in the `localstorage-polyfill` smart package.

* Meteor now packages the D3 library for manipulating documents based on data in
  a smart package called `d3`.

* `Meteor.Collection` now takes its optional `manager` argument (used to
  associate a collection with a server you've connected to with
  `Meteor.connect`) as a named option. (The old call syntax continues to work
  for now.)

* Fix a bug where trying to immediately resubscribe to a record set after
  unsubscribing could fail silently.

* Better error handling for failed Mongo writes from inside methods; previously,
  errors here could cause clients to stop processing data from the server.


Patches contributed by GitHub users bradens, dandv, dybskiy, possibilities,
zhangcheng, and 75lb.


## v0.4.2

* Fix connection failure on iOS6. SockJS 0.3.3 includes this fix.

* The new `preserve-inputs` package, included by default in new Meteor apps,
  restores the pre-v0.4.0 behavior of "preserving" all form input elements by ID
  and name during re-rendering; users who want more precise control over
  preservation can still use the APIs added in v0.4.0.

* A few changes to the `Meteor.absoluteUrl` function:
  - Added a `replaceLocalhost` option.
  - The `ROOT_URL` environment variable is respected by `meteor run`.
  - It is now included in all apps via the `meteor` package. Apps that
    explicitly added the now-deprecated `absolute-url` smart package will log a
    deprecation warning.

* Upgrade Node from 0.8.8 to 0.8.11.

* If a Handlebars helper function `foo` returns null, you can now run do
  `{{foo.bar}}` without error, just like when `foo` is a non-existent property.

* If you pass a non-scalar object to `Session.set`, an error will now be thrown
  (matching the behavior of `Session.equals`). #215

* HTML pages are now served with a `charset=utf-8` Content-Type header. #264

* The contents of `<select>` tags can now be reactive even in IE 7 and 8.

* The `meteor` tool no longer gets confused if a parent directory of your
  project is named `public`. #352

* Fix a race condition in the `spiderable` package which could include garbage
  in the spidered page.

* The REPL run by `admin/node.sh` no longer crashes Emacs M-x shell on exit.

* Refactor internal `reload` API.

* New internal `jsparse` smart package. Not yet exposed publicly.


Patch contributed by GitHub user yanivoliver.


## v0.4.1

* New `email` smart package, with [`Email.send`](http://docs.meteor.com/#email)
  API.

* Upgrade Node from 0.6.17 to 0.8.8, as well as many Node modules in the dev
  bundle; those that are user-exposed are:
  * coffee-script: 1.3.3 (from 1.3.1)
  * stylus: 0.29.0 (from 0.28.1)
  * nib: 0.8.2 (from 0.7.0)

* All publicly documented APIs now use `camelCase` rather than
  `under_scores`. The old spellings continue to work for now. New names are:
  - `Meteor.isClient`/`isServer`
  - `this.isSimulation` inside a method invocation
  - `Meteor.deps.Context.onInvalidate`
  - `Meteor.status().retryCount`/`retryTime`

* Spark improvements
  * Optimize selector matching for event maps.
  * Fix `Spark._currentRenderer` behavior in timer callbacks.
  * Fix bug caused by interaction between `Template.foo.preserve` and
    `{{#constant}}`. #323
  * Allow `{{#each}}` over a collection of objects without `_id`. #281
  * Spark now supports Firefox 3.6.
  * Added a script to build a standalone spark.js that does not depend on
    Meteor (it depends on jQuery or Sizzle if you need IE7 support,
    and otherwise is fully standalone).

* Database writes from within `Meteor.setTimeout`/`setInterval`/`defer` will be
  batched with other writes from the current method invocation if they start
  before the method completes.

* Make `Meteor.Cursor.forEach` fully synchronous even if the user's callback
  yields. #321.

* Recover from exceptions thrown in `Meteor.publish` handlers.

* Upgrade bootstrap to version 2.1.1. #336, #337, #288, #293

* Change the implementation of the `meteor deploy` password prompt to not crash
  Emacs M-x shell.

* Optimize `LocalCollection.remove(id)` to be O(1) rather than O(n).

* Optimize client-side database performance when receiving updated data from the
  server outside of method calls.

* Better error reporting when a package in `.meteor/packages` does not exist.

* Better error reporting for coffeescript. #331

* Better error handling in `Handlebars.Exception`.


Patches contributed by GitHub users fivethirty, tmeasday, and xenolf.


## v0.4.0

* Merge Spark, a new live page update engine
  * Breaking API changes
     * Input elements no longer preserved based on `id` and `name`
       attributes. Use [`preserve`](http://docs.meteor.com/#template_preserve)
       instead.
     * All `Meteor.ui` functions removed. Use `Meteor.render`,
       `Meteor.renderList`, and
       [Spark](https://github.com/meteor/meteor/wiki/Spark) functions instead.
     * New template functions (eg. `created`, `rendered`, etc) may collide with
       existing helpers. Use `Template.foo.helpers()` to avoid conflicts.
     * New syntax for declaring event maps. Use
       `Template.foo.events({...})`. For backwards compatibility, both syntaxes
       are allowed for now.
  * New Template features
     * Allow embedding non-Meteor widgets (eg. Google Maps) using
       [`{{#constant}}`](http://docs.meteor.com/#constant)
     * Callbacks when templates are rendered. See
       http://docs.meteor.com/#template_rendered
     * Explicit control of which nodes are preserved during re-rendering. See
       http://docs.meteor.com/#template_preserve
     * Easily find nodes within a template in event handlers and callbacks. See
       http://docs.meteor.com/#template_find
     * Allow parts of a template to be independently reactive with the
       [`{{#isolate}}`](http://docs.meteor.com/#isolate) block helper.

* Use PACKAGE_DIRS environment variable to override package location. #227

* Add `absolute-url` package to construct URLs pointing to the application.

* Allow modifying documents returned by `observe` callbacks. #209

* Fix periodic crash after client disconnect. #212

* Fix minimingo crash on dotted queries with undefined keys. #126


## v0.3.9

* Add `spiderable` package to allow web crawlers to index Meteor apps.

* `meteor deploy` uses SSL to protect application deployment.

* Fix `stopImmediatePropagation()`. #205


## v0.3.8

* HTTPS support
  * Add `force-ssl` package to require site to load over HTTPS.
  * Use HTTPS for install script and `meteor update`.
  * Allow runtime configuration of default DDP endpoint.

* Handlebars improvements
  * Implement dotted path traversal for helpers and methods.
  * Allow functions in helper arguments.
  * Change helper nesting rules to allow functions as arguments.
  * Fix `{{this.foo}}` to never invoke helper `foo`.
  * Make event handler `this` reflect the node that matched the selector instead
    of the event target node.
  * Fix keyword arguments to helpers.

* Add `nib` support to stylus package. #175

* Upgrade bootstrap to version 2.0.4. #173

* Print changelog after `meteor update`.

* Fix mouseenter and mouseleave events. #224

* Fix issue with spurious heartbeat failures on busy connections.

* Fix exception in minimongo when matching non-arrays using `$all`. #183

* Fix serving an empty file when no cacheable assets exist. #179


## v0.3.7

* Better parsing of `.html` template files
  * Allow HTML comments (`<!-- -->`) at top level
  * Allow whitespace anywhere in open/close tag
  * Provide names and line numbers on error
  * More helpful error messages

* Form control improvements
  * Fix reactive radio buttons in Internet Explorer.
  * Fix reactive textareas to update consistently across browsers, matching text
    field behavior.

* `http` package bug fixes:
  * Send correct Content-Type when POSTing `params` from the server. #172
  * Correctly detect JSON response Content-Type when a charset is present.

* Support `Handlebars.SafeString`. #160

* Fix intermittent "Cursor is closed" mongo error.

* Fix "Cannot read property 'nextSibling' of null" error in certain nested
  templates. #142

* Add heartbeat timer on the client to notice when the server silently goes
  away.


## v0.3.6

* Rewrite event handling. `this` in event handlers now refers to the data
  context of the element that generated the event, *not* the top-level data
  context of the template where the event is declared.

* Add /websocket endpoint for raw websockets. Pass websockets through
  development mode proxy.

* Simplified API for Meteor.connect, which now receives a URL to a Meteor app
  rather than to a sockjs endpoint.

* Fix livedata to support subscriptions with overlapping documents.

* Update node.js to 0.6.17 to fix potential security issue.


## v0.3.5

* Fix 0.3.4 regression: Call event map handlers on bubbled events. #107


## v0.3.4

* Add Twitter `bootstrap` package. #84

* Add packages for `sass` and `stylus` CSS pre-processors. #40, #50

* Bind events correctly on top level elements in a template.

* Fix dotted path selectors in minimongo. #88

* Make `backbone` package also run on the server.

* Add `bare` option to coffee-script compilation so variables can be shared
  between multiple coffee-script file. #85

* Upgrade many dependency versions. User visible highlights:
 * node.js 0.6.15
 * coffee-script 1.3.1
 * less 1.3.0
 * sockjs 0.3.1
 * underscore 1.3.3
 * backbone 0.9.2

* Several documentation fixes and test coverage improvements.


## v0.3.3

* Add `http` package for making HTTP requests to remote servers.

* Add `madewith` package to put a live-updating Made with Meteor badge on apps.

* Reduce size of mongo database on disk (--smallfiles).

* Prevent unnecessary hot-code pushes on deployed apps during server migration.

* Fix issue with spaces in directory names. #39

* Workaround browser caching issues in development mode by using query
  parameters on all JavaScript and CSS requests.

* Many documentation and test fixups.


## v0.3.2

* Initial public launch<|MERGE_RESOLUTION|>--- conflicted
+++ resolved
@@ -1,7 +1,6 @@
 
 ## vNEXT
 
-<<<<<<< HEAD
 * Calling `findOne()` on the server no longer loads the full query result
   into memory.
 
@@ -18,11 +17,12 @@
   server assets in an application.
 
 * Delete login tokens from server when user logs out.
-=======
+
+
 ## v0.6.4.1
 
 * Update mongodb driver to use version 0.2.1 of the bson module.
->>>>>>> 2e78d0d1
+
 
 ## v0.6.4
 
