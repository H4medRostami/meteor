--- conflicted
+++ resolved
@@ -1,6 +1,5 @@
 ## v.NEXT
 
-<<<<<<< HEAD
 ### Blaze
 
 * Improve parsing of `<script>` and `<style>` tags.  #3797
@@ -76,14 +75,15 @@
 * `Match.test` from the `check` package now properly compares boolean literals,
   just like it does with Numbers and Strings. This applies to the `check`
   function as well.
-=======
+
+
 ## v1.1.0.2, 2015-Apr-06
 
 ### `meteor` command-line tool
 
 * Revert a change in 1.1.0.1 that caused `meteor mongo` to fail on some Linux
   systems. #4115, #4124, #4134
->>>>>>> 22f56224
+
 
 ## v1.1.0.1, 2015-Apr-02
 
