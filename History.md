--- conflicted
+++ resolved
@@ -36,21 +36,11 @@
   to fetch the user's emails. If no public email has been set, we use the
   primary email instead. We also store the complete list of emails. #4545
 
-<<<<<<< HEAD
-* `loginWithPassword` now matches username or email in a case insensitive manner. If there are multiple users with a username or email only differing in case, a case sensitive match is required. #550
-
-* `loginWithGithub` now requests `user:email` scope by default, and attempts to fetch the user's emails. If no public email has been set, we use the primary email instead. We also store the complete list of emails. #4545
-
-* Fix `OAuth1Binding.prototype.call` when making requests to Twitter
-  with a large parameter set.
-
-=======
 * When an account's email address is verified, deactivate other verification
   tokens.  #4626
 
 * Fix bug where blank page is shown when an expired login token is
   present. #4825
->>>>>>> 9575fcee
 
 * Fix `OAuth1Binding.prototype.call` when making requests to Twitter
   with a large parameter set.
@@ -246,8 +236,6 @@
 
 ### `meteor` command-line tool
 
-<<<<<<< HEAD
-=======
 * You can now create three new example apps with the command line tool. These
   are the apps from the official tutorials at http://meteor.com/tutorials, which
   demonstrate building the same app with Blaze, Angular, and React. Try these
@@ -259,7 +247,6 @@
   meteor create --example simple-todos-angular
   ```
 
->>>>>>> 9575fcee
 * `meteor shell` no longer crashes when piped from another command.
 
 * Avoid a race condition in `meteor --test` and work with newer versions of the
