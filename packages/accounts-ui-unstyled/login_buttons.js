(function () {
  //
  // Session
  //

  var DROPDOWN_VISIBLE_KEY = 'Meteor.loginButtons.dropdownVisible';

  // XXX consider replacing these with one key that has an enum for values.
  var IN_SIGNUP_FLOW_KEY = 'Meteor.loginButtons.inSignupFlow';
  var IN_FORGOT_PASSWORD_FLOW_KEY = 'Meteor.loginButtons.inForgotPasswordFlow';
  var IN_CHANGE_PASSWORD_FLOW_KEY = 'Meteor.loginButtons.inChangePasswordFlow';

  var ERROR_MESSAGE_KEY = 'Meteor.loginButtons.errorMessage';
  var INFO_MESSAGE_KEY = 'Meteor.loginButtons.infoMessage';
  var RESET_PASSWORD_TOKEN_KEY = 'Meteor.loginButtons.resetPasswordToken';
  var ENROLL_ACCOUNT_TOKEN_KEY = 'Meteor.loginButtons.enrollAccountToken';
  var JUST_VALIDATED_USER_KEY = 'Meteor.loginButtons.justValidatedUser';
  var CONFIGURE_LOGIN_SERVICES_DIALOG_VISIBLE = 'Meteor.loginButtons.configureLoginServicesDialogVisible';
  var CONFIGURE_LOGIN_SERVICES_DIALOG_SERVICE_NAME = "Meteor.loginButtons.configureLoginServicesDialogServiceName";
  var CONFIGURE_LOGIN_SERVICES_DIALOG_SAVE_ENABLED = "Meteor.loginButtons.saveEnabled";


  var resetSession = function () {
    Session.set(IN_SIGNUP_FLOW_KEY, false);
    Session.set(IN_FORGOT_PASSWORD_FLOW_KEY, false);
    Session.set(IN_CHANGE_PASSWORD_FLOW_KEY, false);
    Session.set(DROPDOWN_VISIBLE_KEY, false);
    resetMessages();
  };

  var resetMessages = function () {
    Session.set(ERROR_MESSAGE_KEY, null);
    Session.set(INFO_MESSAGE_KEY, null);
  };


  //
  // loginButtons template
  //

  configureService = function(name) {
    Session.set(CONFIGURE_LOGIN_SERVICES_DIALOG_VISIBLE, true);
    Session.set(CONFIGURE_LOGIN_SERVICES_DIALOG_SERVICE_NAME, name);
    Session.set(CONFIGURE_LOGIN_SERVICES_DIALOG_SAVE_ENABLED, false);
  };

  Template.loginButtons.events = {
    'click #login-buttons-facebook': function () {
      resetMessages();
      Meteor.loginWithFacebook(makeLoginCallback('facebook'));
    },

    'click #login-buttons-google': function () {
      resetMessages();
      Meteor.loginWithGoogle(makeLoginCallback('google'));
    },

<<<<<<< HEAD
    'click #login-buttons-Github': function () {
      resetMessages();
      Meteor.loginWithGithub(function (e) {
        if (!e || e instanceof Accounts.LoginCancelledError) {
          // do nothing
        } else if (e instanceof Accounts.ConfigError) {
          configureService("Github");
        } else {
          Session.set(ERROR_MESSAGE_KEY, e.reason || "Unknown error");
        }
      });
    },

    'click #login-buttons-Weibo': function () {
=======
    'click #login-buttons-weibo': function () {
>>>>>>> 1c9d4a74
      resetMessages();
      Meteor.loginWithWeibo(makeLoginCallback('weibo'));
    },

    'click #login-buttons-twitter': function () {
      resetMessages();
      Meteor.loginWithTwitter(makeLoginCallback('twitter'));
    },

    'click #login-name-link': function () {
      Session.set(DROPDOWN_VISIBLE_KEY, true);
      Meteor.flush();
      correctDropdownZIndexes();
    },

    'click .login-close-text': function () {
      resetSession();
    },

    'click #login-buttons-open-change-password': function() {
      resetMessages();
      Session.set(IN_CHANGE_PASSWORD_FLOW_KEY, true);
    },

    'click #login-buttons-logout': function() {
      Meteor.logout(resetSession);
    }
  };

  var makeLoginCallback = function(service) {
    return function (e) {
      if (!e) {
        resetSession();
      } else if (e instanceof Accounts.LoginCancelledError) {
        // do nothing
      } else if (e instanceof Accounts.ConfigError) {
        configureService(service);
      } else {
        Session.set(ERROR_MESSAGE_KEY, e.reason || "Unknown error");
      }
    };
  };

  // decide whether we should show a dropdown rather than a row of
  // buttons
  Template.loginButtons.dropdown = function () {
    var services = getLoginServices();

    var hasPasswordService = _.any(services, function (service) {
      return service.name === 'password';
    });

    return hasPasswordService || services.length > 1;
  };

  Template.loginButtons.services = function () {
    return getLoginServices();
  };

  Template.loginButtons.configurationLoaded = function () {
    return Accounts.loginServicesConfigured();
  };


  //
  // loginButtonsLoggedInRow template
  //
  Template.loginButtonsLoggedInRow.displayName = function () {
    return displayName();
  };


  //
  // loginButtonsLoggedInDropdown template
  //

  Template.loginButtonsLoggedInDropdown.displayName = function () {
    return displayName();
  };

  Template.loginButtonsLoggedInDropdown.inChangePasswordFlow = function () {
    return Session.get(IN_CHANGE_PASSWORD_FLOW_KEY);
  };

  Template.loginButtonsLoggedInDropdown.dropdownVisible = function () {
    return Session.get(DROPDOWN_VISIBLE_KEY);
  };

  Template.loginButtonsLoggedInDropdown.allowChangingPassword = function () {
    // it would be more correct to check whether the user has a password set,
    // but in order to do that we'd have to send more data down to the client,
    // and it'd be preferable not to send down the entire service.password document.
    //
    // instead we use the heuristic: if the user has a username or email set.
    var user = Meteor.user();
    return user.username || (user.emails && user.emails[0] && user.emails[0].address);
  };


  //
  // loginButtonsServiceRow template
  //

  Template.loginButtonsServicesRow.events = {
    'click #login-buttons-password': function () {
      loginOrSignup();
    },
    'click #signup-link': function () {
      resetMessages();

      // store values of fields before swtiching to the signup form
      var username = elementValueById('login-username');
      var email = elementValueById('login-email');
      var usernameOrEmail = elementValueById('login-username-or-email');
      var password = elementValueById('login-password');

      Session.set(IN_SIGNUP_FLOW_KEY, true);
      Session.set(IN_FORGOT_PASSWORD_FLOW_KEY, false);
      // force the ui to update so that we have the approprate fields to fill in
      Meteor.flush();

      // update new fields with appropriate defaults
      if (username !== null)
        document.getElementById('login-username').value = username;
      else if (email !== null)
        document.getElementById('login-email').value = email;
      else if (usernameOrEmail !== null)
        if (usernameOrEmail.indexOf('@') === -1)
          document.getElementById('login-username').value = usernameOrEmail;
        else
          document.getElementById('login-email').value = usernameOrEmail;

      document.getElementById('login-password').value = password;

      // Forge redrawing the `login-dropdown-list` element because of
      // a bizarre Chrome bug in which part of the DIV is not redrawn
      // in case you had tried to unsuccessfully log in before
      // switching to the signup form.
      //
      // Found tip on how to force a redraw on
      // http://stackoverflow.com/questions/3485365/how-can-i-force-webkit-to-redraw-repaint-to-propagate-style-changes/3485654#3485654
      var redraw = document.getElementById('login-dropdown-list');
      redraw.style.display = 'none';
      redraw.offsetHeight; // it seems that this line does nothing but is necessary for the redraw to work
      redraw.style.display = 'block';
    },
    'click #forgot-password-link': function () {
      resetMessages();

      // store values of fields before swtiching to the signup form
      var email = elementValueById('login-email');
      var usernameOrEmail = elementValueById('login-username-or-email');

      Session.set(IN_SIGNUP_FLOW_KEY, false);
      Session.set(IN_FORGOT_PASSWORD_FLOW_KEY, true);
      // force the ui to update so that we have the approprate fields to fill in
      Meteor.flush();

      // update new fields with appropriate defaults
      if (email !== null)
        document.getElementById('forgot-password-email').value = email;
      else if (usernameOrEmail !== null)
        if (usernameOrEmail.indexOf('@') !== -1)
          document.getElementById('forgot-password-email').value = usernameOrEmail;

    },
    'keypress #login-username, keypress #login-email, keypress #login-username-or-email, keypress #login-password, keypress #login-password-again': function (event) {
      if (event.keyCode === 13)
        loginOrSignup();
    }
  };

  Template.loginButtonsServicesRow.fields = function () {
    var loginFields = [
      {fieldName: 'username-or-email', fieldLabel: 'Username or Email',
       visible: function () {
         return Accounts._options.requireUsername
           && Accounts._options.requireEmail;
       }},
      {fieldName: 'username', fieldLabel: 'Username',
       visible: function () {
         return Accounts._options.requireUsername
           && !Accounts._options.requireEmail;
       }},
      {fieldName: 'email', fieldLabel: 'Email',
       visible: function () {
         return !Accounts._options.requireUsername;
       }},
      {fieldName: 'password', fieldLabel: 'Password', inputType: 'password',
       visible: function () {
         return true;
       }}
    ];

    var signupFields = [
      {fieldName: 'username', fieldLabel: 'Username',
       visible: function () {
         return Accounts._options.requireUsername;
       }},
      {fieldName: 'email', fieldLabel: 'Email',
       visible: function () {
         return !Accounts._options.requireUsername
           || Accounts._options.requireEmail;
       }},
      {fieldName: 'password', fieldLabel: 'Password', inputType: 'password',
       visible: function () {
         return true;
       }},
      {fieldName: 'password-again', fieldLabel: 'Password (again)',
       inputType: 'password',
       visible: function () {
         return Accounts._options.requireUsername
           && !Accounts._options.requireEmail;
       }}
    ];

    var fields = Session.get(IN_SIGNUP_FLOW_KEY) ? signupFields : loginFields;
    return _.filter(fields, function(info) {
      return info.visible();
    });
  };

  Template.loginButtonsServicesRow.services = function () {
    return getLoginServices();
  };

  Template.loginButtonsServicesRow.isPasswordService = function () {
    return this.name === 'password';
  };

  Template.loginButtonsServicesRow.hasOtherServices = function () {
    return getLoginServices().length > 1;
  };

  Template.loginButtonsServicesRow.inForgotPasswordFlow = function () {
    return Session.get(IN_FORGOT_PASSWORD_FLOW_KEY);
  };

  Template.loginButtonsServicesRow.inLoginFlow = function () {
    return !Session.get(IN_SIGNUP_FLOW_KEY) && !Session.get(IN_FORGOT_PASSWORD_FLOW_KEY);
  };

  Template.loginButtonsServicesRow.inSignupFlow = function () {
    return Session.get(IN_SIGNUP_FLOW_KEY);
  };

  Template.loginButtonsServicesRow.showForgotPasswordLink = function () {
    return Accounts._options.requireEmail
      || !Accounts._options.requireUsername;
  };

  Template.loginButtonsServicesRow.configured = function () {
    return !!Accounts.configuration.findOne({service: this.name.toLowerCase()});
  };

  Template.loginButtonsServicesRow.capitalizedName = function () {
    return capitalize(this.name);
  };


  //
  // loginButtonsMessage template
  //

  Template.loginButtonsMessages.errorMessage = function () {
    return Session.get(ERROR_MESSAGE_KEY);
  };

  Template.loginButtonsMessages.infoMessage = function () {
    return Session.get(INFO_MESSAGE_KEY);
  };


  //
  // forgotPasswordForm template
  //
  Template.forgotPasswordForm.events = {
    'keypress #forgot-password-email': function (event) {
      if (event.keyCode === 13)
        forgotPassword();
    },
    'click #login-buttons-forgot-password': function () {
      forgotPassword();
    }
  };

  var forgotPassword = function () {
    resetMessages();

    var email = document.getElementById("forgot-password-email").value;
    if (email.indexOf('@') !== -1) {
      Accounts.forgotPassword({email: email}, function (error) {
        if (error)
          Session.set(ERROR_MESSAGE_KEY, error.reason || "Unknown error");
        else
          Session.set(INFO_MESSAGE_KEY, "Email sent");
      });
    } else {
      Session.set(ERROR_MESSAGE_KEY, "Invalid email");
    }
  };


  //
  // loginButtonsServicesDropdown template
  //

  Template.loginButtonsServicesDropdown.events = {
    'click #login-sign-in-link': function () {
      Session.set(DROPDOWN_VISIBLE_KEY, true);
      Meteor.flush();
      correctDropdownZIndexes();
    },
    'click .login-close-text': function () {
      resetSession();
   }
  };

  Template.loginButtonsServicesDropdown.dropdownVisible = function () {
    return Session.get(DROPDOWN_VISIBLE_KEY);
  };


  //
  // resetPasswordForm template
  //

  Template.resetPasswordForm.events = {
    'click #login-buttons-reset-password-button': function () {
      resetPassword();
    },
    'keypress #reset-password-new-password': function (event) {
      if (event.keyCode === 13)
        resetPassword();
    },
    'click #login-buttons-cancel-reset-password': function () {
      Session.set(RESET_PASSWORD_TOKEN_KEY, null);
      Accounts._enableAutoLogin();
    }
  };

  var resetPassword = function () {
    resetMessages();
    var newPassword = document.getElementById('reset-password-new-password').value;
    if (!validatePassword(newPassword))
      return;

    Accounts.resetPassword(
      Session.get(RESET_PASSWORD_TOKEN_KEY), newPassword,
      function (error) {
        if (error) {
          Session.set(ERROR_MESSAGE_KEY, error.reason || "Unknown error");
        } else {
          Session.set(RESET_PASSWORD_TOKEN_KEY, null);
          Accounts._enableAutoLogin();
        }
      });
  };

  Template.resetPasswordForm.inResetPasswordFlow = function () {
    return Session.get(RESET_PASSWORD_TOKEN_KEY);
  };

  if (Accounts._resetPasswordToken) {
    Session.set(RESET_PASSWORD_TOKEN_KEY, Accounts._resetPasswordToken);
  }


  //
  // enrollAccountForm template
  //

  Template.enrollAccountForm.events = {
    'click #login-buttons-enroll-account-button': function () {
      enrollAccount();
    },
    'keypress #enroll-account-password': function (event) {
      if (event.keyCode === 13)
        enrollAccount();
    },
    'click #login-buttons-cancel-enroll-account': function () {
      Session.set(ENROLL_ACCOUNT_TOKEN_KEY, null);
      Accounts._enableAutoLogin();
    }
  };

  var enrollAccount = function () {
    resetMessages();
    var password = document.getElementById('enroll-account-password').value;
    if (!validatePassword(password))
      return;

    Accounts.resetPassword(
      Session.get(ENROLL_ACCOUNT_TOKEN_KEY), password,
      function (error) {
        if (error) {
          Session.set(ERROR_MESSAGE_KEY, error.reason || "Unknown error");
        } else {
          Session.set(ENROLL_ACCOUNT_TOKEN_KEY, null);
          Accounts._enableAutoLogin();
        }
      });
  };

  Template.enrollAccountForm.inEnrollAccountFlow = function () {
    return Session.get(ENROLL_ACCOUNT_TOKEN_KEY);
  };

  if (Accounts._enrollAccountToken) {
    Session.set(ENROLL_ACCOUNT_TOKEN_KEY, Accounts._enrollAccountToken);
  }


  //
  // justValidatedUserForm template
  //

  Template.justValidatedUserForm.events = {
    'click #just-validated-dismiss-button': function () {
      Session.set(JUST_VALIDATED_USER_KEY, false);
    }
  };

  Template.justValidatedUserForm.visible = function () {
    return Session.get(JUST_VALIDATED_USER_KEY);
  };


  // Needs to be in Meteor.startup because of a package loading order
  // issue. We can't be sure that accounts-password is loaded earlier
  // than accounts-ui so Accounts.validateEmail might not be defined.
  Meteor.startup(function () {
    if (Accounts._validateEmailToken) {
      Accounts.validateEmail(Accounts._validateEmailToken, function(error) {
        Accounts._enableAutoLogin();
        if (!error)
          Session.set(JUST_VALIDATED_USER_KEY, true);
        // XXX show something if there was an error.
      });
    }
  });

  //
  // loginButtonsChangePassword template
  //

  Template.loginButtonsChangePassword.events({
    'keypress #login-old-password, keypress #login-password, keypress #login-password-again': function (event) {
      if (event.keyCode === 13)
        changePassword();
    },
    'click #login-buttons-do-change-password': function () {
      changePassword();
    }
  });

  Template.loginButtonsChangePassword.fields = function () {
    return [
      {fieldName: 'old-password', fieldLabel: 'Current Password', inputType: 'password',
       visible: function () {
         return true;
       }},
      {fieldName: 'password', fieldLabel: 'New Password', inputType: 'password',
       visible: function () {
         return true;
       }},
      {fieldName: 'password-again', fieldLabel: 'New Password (again)',
       inputType: 'password',
       visible: function () {
         return Meteor.accounts._options.requireUsername
           && !Meteor.accounts._options.requireEmail;
       }}
    ];
  };


  //
  // configureLoginServicesDialog template
  //

  Template.configureLoginServicesDialog.events({
    'click #configure-login-services-dismiss-button': function () {
      Session.set(CONFIGURE_LOGIN_SERVICES_DIALOG_VISIBLE, false);
    },
    'click #configure-login-services-dialog-save-configuration': function () {
      if (Session.get(CONFIGURE_LOGIN_SERVICES_DIALOG_SAVE_ENABLED)) {
        // Prepare the configuration document for this login service
        var serviceName = Session.get(CONFIGURE_LOGIN_SERVICES_DIALOG_SERVICE_NAME);
        var configuration = {
          service: serviceName
        };
        _.each(configurationFields(), function(field) {
          configuration[field.property] = document.getElementById(
            'configure-login-services-dialog-' + field.property).value;
        });

        // Configure this login service
        Meteor.call("configureLoginService", configuration, function (error, result) {
          if (error)
            Meteor._debug("Error configurating login service " + serviceName, error);
          else
            Session.set(CONFIGURE_LOGIN_SERVICES_DIALOG_VISIBLE, false);
        });
      }
    }
  });

  Template.configureLoginServicesDialog.events({
    'input': function (event) {
      // if the event fired on one of the configuration input fields,
      // check whether we should enable the 'save configuration' button
      if (event.target.id.indexOf('configure-login-services-dialog') === 0)
        updateSaveDisabled();
    }
  });

  // check whether the 'save configuration' button should be enabled.
  // this is a really strange way to implement this and a Forms
  // Abstraction would make all of this reactive, and simpler.
  var updateSaveDisabled = function () {
    var saveEnabled = true;
    _.any(configurationFields(), function(field) {
      if (document.getElementById(
        'configure-login-services-dialog-' + field.property).value === '') {
        saveEnabled = false;
        return true;
      } else {
        return false;
      }
    });

    Session.set(CONFIGURE_LOGIN_SERVICES_DIALOG_SAVE_ENABLED, saveEnabled);
  };

  // Returns the appropriate template for this login service.  This
  // template should be defined in the service's package
  var configureLoginServicesDialogTemplateForService = function () {
    var serviceName = Session.get(CONFIGURE_LOGIN_SERVICES_DIALOG_SERVICE_NAME);
    return Template['configureLoginServicesDialogFor' + capitalize(serviceName)];
  };

  var configurationFields = function () {
    var template = configureLoginServicesDialogTemplateForService();
    return template.fields();
  };

  Template.configureLoginServicesDialog.configurationFields = function () {
    return configurationFields();
  };

  Template.configureLoginServicesDialog.visible = function () {
    return Session.get(CONFIGURE_LOGIN_SERVICES_DIALOG_VISIBLE);
  };

  Template.configureLoginServicesDialog.configurationSteps = function () {
    // renders the appropriate template
    return configureLoginServicesDialogTemplateForService()();
  };

  Template.configureLoginServicesDialog.saveDisabled = function () {
    return !Session.get(CONFIGURE_LOGIN_SERVICES_DIALOG_SAVE_ENABLED);
  };

  //
  // helpers
  //

  var displayName = function () {
    var user = Meteor.user();
    if (!user)
      return '';

    if (user.profile && user.profile.name)
      return user.profile.name;
    if (user.username)
      return user.username;
    if (user.emails && user.emails[0] && user.emails[0].address)
      return user.emails[0].address;

    return '';
  };

  var elementValueById = function(id) {
    var element = document.getElementById(id);
    if (!element)
      return null;
    else
      return element.value;
  };

  var login = function () {
    resetMessages();

    var username = elementValueById('login-username');
    var email = elementValueById('login-email');
    var usernameOrEmail = elementValueById('login-username-or-email');
    var password = elementValueById('login-password');

    var loginSelector;
    if (username !== null)
      loginSelector = {username: username};
    else if (email !== null)
      loginSelector = {email: email};
    else if (usernameOrEmail !== null)
      loginSelector = usernameOrEmail;
    else
      throw new Error("Unexpected -- no element to use as a login user selector");

    Meteor.loginWithPassword(loginSelector, password, function (error, result) {
      if (error) {
        Session.set(ERROR_MESSAGE_KEY, error.reason || "Unknown error");
      } else {
        resetSession();
      }
    });
  };

  var signup = function () {
    resetMessages();

    var options = {}; // to be passed to Meteor.createUser

    var username = elementValueById('login-username');
    if (username !== null) {
      if (!validateUsername(username))
        return;
      else
        options.username = username;
    }

    var email = elementValueById('login-email');
    if (email !== null) {
      if (!validateEmail(email))
        return;
      else
        options.email = email;
    }

    var password = elementValueById('login-password');
    if (!validatePassword(password))
      return;
    else
      options.password = password;

    if (!matchPasswordAgainIfPresent())
      return;

    if (Accounts._options.validateEmails)
      options.validation = true;

    Accounts.createUser(options, function (error) {
      if (error) {
        Session.set(ERROR_MESSAGE_KEY, error.reason || "Unknown error");
      } else {
        resetSession();
      }
    });
  };

  var loginOrSignup = function () {
    if (Session.get(IN_SIGNUP_FLOW_KEY))
      signup();
    else
      login();
  };

  var changePassword = function () {
    resetMessages();

    var oldPassword = elementValueById('login-old-password');

    var password = elementValueById('login-password');
    if (!validatePassword(password))
      return;

    if (!matchPasswordAgainIfPresent())
      return;

    Accounts.changePassword(oldPassword, password, function (error) {
      if (error) {
        Session.set(ERROR_MESSAGE_KEY, error.reason || "Unknown error");
      } else {
        Session.set(INFO_MESSAGE_KEY, "Password changed");
      }
    });
  };

  var matchPasswordAgainIfPresent = function () {
    var passwordAgain = elementValueById('login-password-again');
    if (passwordAgain !== null) {
      var password = elementValueById('login-password');
      if (password !== passwordAgain) {
        Session.set(ERROR_MESSAGE_KEY, "Passwords don't match");
        return false;
      }
    }
    return true;
  };

  var correctDropdownZIndexes = function () {
    // IE <= 7 has a z-index bug that means we can't just give the
    // dropdown a z-index and expect it to stack above the rest of
    // the page even if nothing else has a z-index.  The nature of
    // the bug is that all positioned elements are considered to
    // have z-index:0 (not auto) and therefore start new stacking
    // contexts, with ties broken by page order.
    //
    // The fix, then is to give z-index:1 to all ancestors
    // of the dropdown having z-index:0.
    for(var n = document.getElementById('login-dropdown-list').parentNode;
        n.nodeName !== 'BODY';
        n = n.parentNode)
      if (n.style.zIndex === 0)
        n.style.zIndex = 1;
  };

  var getLoginServices = function () {
    var ret = [];
<<<<<<< HEAD
    // XXX It would be nice if there were an automated way to read the
    // list of services, such as _.each(Accounts.services, ...)
    if (Accounts.facebook)
      ret.push({name: 'Facebook'});
    if (Accounts.google)
      ret.push({name: 'Google'});
    if (Accounts.weibo)
      ret.push({name: 'Weibo'});
    if (Accounts.twitter)
      ret.push({name: 'Twitter'});
    if (Accounts.github)
      ret.push({name: 'Github'});

    // make sure to put accounts last, since this is the order in the
    // ui as well
    if (Accounts.passwords)
      ret.push({name: 'Password'});
=======
    // make sure to put password last, since this is how it is styled
    // in the ui as well.
    _.each(
      ['facebook', 'google', 'weibo', 'twitter', 'password'],
      function (service) {
        if (Accounts[service])
          ret.push({name: service});
      });
>>>>>>> 1c9d4a74

    return ret;
  };


  // XXX improve these? should this be in accounts-password instead?
  //
  // XXX these will become configurable, and will be validated on
  // the server as well.
  var validateUsername = function (username) {
    if (username.length >= 3) {
      return true;
    } else {
      Session.set(ERROR_MESSAGE_KEY, "Username must be at least 3 characters long");
      return false;
    }
  };
  var validateEmail = function (email) {
    if (email.indexOf('@') !== -1) {
      return true;
    } else {
      Session.set(ERROR_MESSAGE_KEY, "Invalid email");
      return false;
    }
  };
  var validatePassword = function (password) {
    if (password.length >= 6) {
      return true;
    } else {
      Session.set(ERROR_MESSAGE_KEY, "Password must be at least 6 characters long");
      return false;
    }
  };

  // XXX from http://epeli.github.com/underscore.string/lib/underscore.string.js
  var capitalize = function(str){
    str = str == null ? '' : String(str);
    return str.charAt(0).toUpperCase() + str.slice(1);
  };
})();
<|MERGE_RESOLUTION|>--- conflicted
+++ resolved
@@ -55,24 +55,12 @@
       Meteor.loginWithGoogle(makeLoginCallback('google'));
     },
 
-<<<<<<< HEAD
-    'click #login-buttons-Github': function () {
+    'click #login-buttons-github': function () {
       resetMessages();
-      Meteor.loginWithGithub(function (e) {
-        if (!e || e instanceof Accounts.LoginCancelledError) {
-          // do nothing
-        } else if (e instanceof Accounts.ConfigError) {
-          configureService("Github");
-        } else {
-          Session.set(ERROR_MESSAGE_KEY, e.reason || "Unknown error");
-        }
-      });
-    },
-
-    'click #login-buttons-Weibo': function () {
-=======
+      Meteor.loginWithGithub(makeLoginCallback('github'))
+    },
+
     'click #login-buttons-weibo': function () {
->>>>>>> 1c9d4a74
       resetMessages();
       Meteor.loginWithWeibo(makeLoginCallback('weibo'));
     },
@@ -791,34 +779,14 @@
 
   var getLoginServices = function () {
     var ret = [];
-<<<<<<< HEAD
-    // XXX It would be nice if there were an automated way to read the
-    // list of services, such as _.each(Accounts.services, ...)
-    if (Accounts.facebook)
-      ret.push({name: 'Facebook'});
-    if (Accounts.google)
-      ret.push({name: 'Google'});
-    if (Accounts.weibo)
-      ret.push({name: 'Weibo'});
-    if (Accounts.twitter)
-      ret.push({name: 'Twitter'});
-    if (Accounts.github)
-      ret.push({name: 'Github'});
-
-    // make sure to put accounts last, since this is the order in the
-    // ui as well
-    if (Accounts.passwords)
-      ret.push({name: 'Password'});
-=======
     // make sure to put password last, since this is how it is styled
     // in the ui as well.
     _.each(
-      ['facebook', 'google', 'weibo', 'twitter', 'password'],
+      ['facebook', 'google', 'weibo', 'twitter', 'github', 'password'],
       function (service) {
         if (Accounts[service])
           ret.push({name: service});
       });
->>>>>>> 1c9d4a74
 
     return ret;
   };
