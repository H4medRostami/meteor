--- conflicted
+++ resolved
@@ -38,15 +38,7 @@
     break;
   }
 
-<<<<<<< HEAD
-  if (options.transform) {
-    self._transform = Deps._makeNonreactive(Package.minimongo.LocalCollection.wrapTransform(options.transform));
-  } else {
-    self._transform = null;
-  }
-=======
   self._transform = LocalCollection.wrapTransform(options.transform);
->>>>>>> 204959b5
 
   if (!name && (name !== null)) {
     Meteor._debug("Warning: creating anonymous collection. It will not be " +
@@ -559,14 +551,6 @@
         if (!(options[name] instanceof Function)) {
           throw new Error(allowOrDeny + ": Value for `" + name + "` must be a function");
         }
-<<<<<<< HEAD
-        if (self._transform && options.transform !== null)
-          options[name].transform = self._transform;
-        if (options.transform)
-          options[name].transform = Deps._makeNonreactive(options.transform);
-        if (options[name].transform)
-          options[name].transform = Package.minimongo.LocalCollection.wrapTransform(options[name].transform);
-=======
 
         // If the transform is specified at all (including as 'null') in this
         // call, then take that; otherwise, take the transform from the
@@ -577,7 +561,6 @@
           options[name].transform = LocalCollection.wrapTransform(
             options.transform);
         }
->>>>>>> 204959b5
 
         self._validators[name][allowOrDeny].push(options[name]);
       }
