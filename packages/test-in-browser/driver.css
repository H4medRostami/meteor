--- conflicted
+++ resolved
@@ -1,10 +1,6 @@
 body {
-<<<<<<< HEAD
-    padding-top: 40px;
+    padding-top: 60px;
     padding-bottom: 40px;
-=======
-    padding-top: 60px;
->>>>>>> 4b537b02
 }
 
 #testProgressBar {
