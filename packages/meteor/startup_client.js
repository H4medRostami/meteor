--- conflicted
+++ resolved
@@ -9,11 +9,7 @@
 };
 
 if (document.addEventListener) {
-<<<<<<< HEAD
-  var event = Meteor.isCordova ? 'meteor-cordova-loaded' : 'DOMContentLoaded';
-=======
   var event = Meteor.isCordova ? 'deviceready' : 'DOMContentLoaded';
->>>>>>> 6c22fa75
   document.addEventListener(event, ready, false);
   window.addEventListener('load', ready, false);
 } else {
