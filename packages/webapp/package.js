--- conflicted
+++ resolved
@@ -9,11 +9,7 @@
 
 Package.on_use(function (api) {
   api.use(['logging', 'underscore', 'routepolicy'], 'server');
-<<<<<<< HEAD
-  api.use(['application-configuration', 'livedata'], {
-=======
   api.use(['application-configuration', 'follower-livedata'], {
->>>>>>> 43fddf98
     unordered: true
   });
   // At response serving time, webapp uses browser-policy if it is loaded. If
