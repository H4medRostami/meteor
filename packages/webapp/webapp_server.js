--- conflicted
+++ resolved
@@ -224,7 +224,7 @@
 };
 
 // Will be updated by main before we listen.
-var boilerplateTemplate = null;
+var boilerplateFunc = null;
 var boilerplateBaseData = null;
 var memoizedBoilerplate = {};
 
@@ -248,12 +248,9 @@
       htmlAttributes: htmlAttributes,
       inlineScriptsAllowed: WebAppInternals.inlineScriptsAllowed()
     }, boilerplateBaseData);
-    var boilerplateInstance = boilerplateTemplate.extend({
-      data: boilerplateData
-    });
-    var boilerplateHtmlJs = boilerplateInstance.render();
+
     memoizedBoilerplate[boilerplateKey] = "<!DOCTYPE html>\n" +
-      HTML.toHTML(boilerplateHtmlJs, boilerplateInstance);
+      Blaze.toHTML(Blaze.With(boilerplateData, boilerplateFunc));
   }
   return memoizedBoilerplate[boilerplateKey];
 };
@@ -485,13 +482,6 @@
     res.end("An error message");
   });
 
-<<<<<<< HEAD
-  // Will be updated by main before we listen.
-  var boilerplateFunc = null;
-  var boilerplateBaseData = null;
-  var boilerplateByAttributes = {};
-=======
->>>>>>> 6bf64805
   app.use(function (req, res, next) {
     if (! appUrl(req.url))
       return next();
@@ -520,25 +510,6 @@
       return undefined;
     }
 
-<<<<<<< HEAD
-    var htmlAttributes = getHtmlAttributes(request);
-
-    // The only thing that changes from request to request (for now) are the
-    // HTML attributes (used by, eg, appcache), so we can memoize based on that.
-    var attributeKey = JSON.stringify(htmlAttributes);
-    if (!_.has(boilerplateByAttributes, attributeKey)) {
-      try {
-        var boilerplateData = _.extend({htmlAttributes: htmlAttributes},
-                                       boilerplateBaseData);
-        boilerplateByAttributes[attributeKey] = "<!DOCTYPE html>\n" +
-          Blaze.toHTML(Blaze.With(boilerplateData, boilerplateFunc));
-      } catch (e) {
-        Log.error("Error running template: " + e.stack);
-        res.writeHead(500, headers);
-        res.end();
-        return undefined;
-      }
-=======
     var boilerplate;
     try {
       boilerplate = getBoilerplate(request);
@@ -547,7 +518,6 @@
       res.writeHead(500, headers);
       res.end();
       return undefined;
->>>>>>> 6bf64805
     }
 
     res.writeHead(200, headers);
