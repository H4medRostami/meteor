--- conflicted
+++ resolved
@@ -1,10 +1,6 @@
 Package.describe({
   summary: "Javascript dialect with fewer braces and semicolons",
-<<<<<<< HEAD
-  version: "1.0.2-cordova4"
-=======
   version: "1.0.3"
->>>>>>> 6c22fa75
 });
 
 Package._transitional_registerBuildPlugin({
