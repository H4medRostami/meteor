Package.describe({
  summary: "The dynamic stylesheet language",
<<<<<<< HEAD
  version: "1.0.13-vs.2"
=======
  version: "1.0.13-winr.3"
>>>>>>> cbff5271
});

Package.registerBuildPlugin({
  name: "compileLess",
  use: [],
  sources: [
    'plugin/compile-less.js'
  ],
  npmDependencies: {
    // Fork of 1.7.4 deleted large unused files in dist directory.
    "less": "https://github.com/meteor/less.js/tarball/4ccb7fc94321a6a85d592cdf46579425add1570f"
  }
});

Package.onTest(function (api) {
  api.use(['test-helpers', 'tinytest', 'less', 'templating']);
  api.addFiles(['less_tests.less', 'less_tests.js', 'less_tests.html',
                 'less_tests_empty.less'],
                'client');
});<|MERGE_RESOLUTION|>--- conflicted
+++ resolved
@@ -1,10 +1,6 @@
 Package.describe({
   summary: "The dynamic stylesheet language",
-<<<<<<< HEAD
-  version: "1.0.13-vs.2"
-=======
   version: "1.0.13-winr.3"
->>>>>>> cbff5271
 });
 
 Package.registerBuildPlugin({
