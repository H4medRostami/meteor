--- conflicted
+++ resolved
@@ -1,10 +1,6 @@
 Package.describe({
   summary: "Given the set of the constraints, picks a satisfying configuration",
-<<<<<<< HEAD
-  version: "1.0.5-cordova1"
-=======
   version: "1.0.9"
->>>>>>> 3ce808aa
 });
 
 Npm.depends({
