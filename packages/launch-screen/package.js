--- conflicted
+++ resolved
@@ -6,11 +6,7 @@
   // between such packages and the build tool.
   name: 'launch-screen',
   summary: 'Default and customizable launch screen on mobile.',
-<<<<<<< HEAD
-  version: '1.0.2-vs.2'
-=======
   version: '1.0.1-winr.4'
->>>>>>> cbff5271
 });
 
 Cordova.depends({
