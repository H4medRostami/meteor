// This file contains a package.json for the dependencies of the *BUNDLED
// SERVER* (not the command-line tool).

// We put this in a JS file so that it can contain comments. It is processed
// into a package.json file by generate-dev-bundle.sh.

var fibersVersion;
if (process.platform === "win32") {
  // We have a fork of fibers off of version 1.0.5 that searches farther for
  // the isolate thread. This problem is a result of antivirus programs messing
  // with the thread counts on Windows.
  // Duplicated in dev-bundle-tool-package.js
  fibersVersion = "https://github.com/meteor/node-fibers/tarball/d519f0c5971c33d99c902dad346b817e84bab001";
} else {
  fibersVersion = "1.0.5";
}

var packageJson = {
  name: "meteor-dev-bundle",
  // Version is not important but is needed to prevent warnings.
  version: "0.0.0",
  dependencies: {
    fibers: fibersVersion,
    "meteor-promise": "0.2.3",
    // Not yet upgrading Underscore from 1.5.2 to 1.7.0 (which should be done
    // in the package too) because we should consider using lodash instead
    // (and there are backwards-incompatible changes either way).
    underscore: "1.5.2",
<<<<<<< HEAD
    "source-map-support": "https://github.com/meteor/node-source-map-support/tarball/1912478769d76e5df4c365e147f25896aee6375e",
=======
    "source-map-support": "0.3.1",
>>>>>>> adaa64ef
    semver: "4.1.0"
  },
  // These are only used in dev mode (by shell.js) so end-users can avoid
  // needing to install them if they use `npm install --production`.
  devDependencies: {
    // 2.4.0 (more or less, the package.json change isn't committed) plus our PR
    // https://github.com/williamwicks/node-eachline/pull/4
    eachline: "https://github.com/meteor/node-eachline/tarball/ff89722ff94e6b6a08652bf5f44c8fffea8a21da",
    chalk: "0.5.1"
  }
};


process.stdout.write(JSON.stringify(packageJson, null, 2) + '\n');<|MERGE_RESOLUTION|>--- conflicted
+++ resolved
@@ -26,11 +26,7 @@
     // in the package too) because we should consider using lodash instead
     // (and there are backwards-incompatible changes either way).
     underscore: "1.5.2",
-<<<<<<< HEAD
     "source-map-support": "https://github.com/meteor/node-source-map-support/tarball/1912478769d76e5df4c365e147f25896aee6375e",
-=======
-    "source-map-support": "0.3.1",
->>>>>>> adaa64ef
     semver: "4.1.0"
   },
   // These are only used in dev mode (by shell.js) so end-users can avoid
