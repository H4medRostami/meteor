#!/bin/bash

# This scripts automates the release process of Meteor Tool.

# Normally, after publishing a new Meteor release from checkout, you need to ssh
# to a machine running every supported platform and publish a build from it.
# This script automates ssh'ing into machines and running the publish command.

set -e
set -u

TEMP_PRIV_KEY=
TEMP_KEY=
SESSION_FILE=

main () {
  if [ $# -ne 3 ]; then
    echo "usage: $0 <git sha> <platform> <path to meteor session>" 1>&2
    echo "The passed sha1 is checked out and published from the machines." 1>&2
    echo "Options for platform:" 1>&2
    echo "  os.osx.x86_64 os.linux.x86_64 os.linux.x86_32" 1>&2
    echo "  os.windows.x86_32 os.windows.x86_64" 1>&2
    exit 1
  fi

  GITSHA=$1
  PLATFORM=$2
  SESSION_FILE=$3

  ADMIN_DIR="`dirname "$0"`"
  SCRIPTS_DIR="`dirname "$ADMIN_DIR"`"
  CHECKOUT_DIR="`dirname "$SCRIPTS_DIR"`"

  METEOR="$CHECKOUT_DIR/meteor"

  UNIX_PLATFORMS=( os.osx.x86_64 os.linux.x86_64 os.linux.x86_32 )
  WINDOWS_PLATFORMS=( os.windows.x86_32 os.windows.x86_64 )

  if [[ $PLATFORM =~ ^(os\.linux|os\.osx) ]] ; then
    echo "${green}Publishing from unixy platform.${NC}"

    parse_keys

    echo "${green}Going to ssh into machine running $PLATFORM and publish the release${NC}"
    trap 'echo "${red}Failed to publish from $PLATFORM${NC}"; clean_up' EXIT
    # copy the meteor session file to the remote host
    scp -oUserKnownHostsFile="$TEMP_KEY" -P "$PORT" -i "$TEMP_PRIV_KEY" -q "$SESSION_FILE" $USERNAME@$HOST:~/session

    METEOR_SESSION_FILE="$SESSION_FILE" "$METEOR" admin get-machine $PLATFORM <<'END'
set -e
set -u
if [ -d meteor ]; then
  rm -rf meteor
fi
git clone https://github.com/meteor/meteor.git
cd meteor
git fetch --tags
END

    # checkout the SHA1 we want to publish
    echo "cd meteor; git checkout $GITSHA" | METEOR_SESSION_FILE="$SESSION_FILE" "$METEOR" admin get-machine "$PLATFORM"
    # publish the release
    echo "cd meteor/packages/meteor-tool && env METEOR_SESSION_FILE=~/session ../../meteor publish --existing-version" | METEOR_SESSION_FILE=$SESSION_FILE $METEOR admin get-machine $PLATFORM

    trap - EXIT
  else
    echo "${green}Publishing from Windowsy platform.${NC}"

    parse_keys

    echo "${green}Going to ssh into machine running $PLATFORM and publish the release${NC}"
    trap 'echo "${red}Failed to publish from $PLATFORM${NC}"; clean_up' EXIT

    # copy the meteor session file to the remote host
    SESSION_CONTENT=$(cat $SESSION_FILE | tr '\n' ' ')
    ssh $USERNAME@$HOST -oUserKnownHostsFile="$TEMP_KEY" -p "$PORT" -i "$TEMP_PRIV_KEY" "cmd /c echo $SESSION_CONTENT > C:\\meteor-session" 2>/dev/null

    # delete existing batch script if it exists
    ssh $USERNAME@$HOST -oUserKnownHostsFile="$TEMP_KEY" -p "$PORT" -i "$TEMP_PRIV_KEY" "cmd /c del C:\\publish-tool.bat || exit 0" 2>/dev/null

    # copy batch script to windows machine
    BAT_FILENAME="$ADMIN_DIR/publish-meteor-tool.bat"

    # we need to use file descriptor 10 because otherwise SSH will conflict with
    # the while loop
    while read -u10 -r line
    do
      line="${line/\$GITSHA/$GITSHA}"
      echo $line
      ssh $USERNAME@$HOST -oUserKnownHostsFile="$TEMP_KEY" -p "$PORT" -i "$TEMP_PRIV_KEY" "cmd /c echo $line>> C:\\publish-tool.bat" 2>/dev/null
    done 10< "$BAT_FILENAME"

<<<<<<< HEAD
    ssh $USERNAME@$HOST -oUserKnownHostsFile=$TEMP_KEY -p $PORT -i $TEMP_PRIV_KEY "C:\\publish-tool.bat"
=======
    # since running the script remotely fails for an unknown reason, we just
    # prompt user to run this generated script themselves
    echo "*******************************************************************"
    echo "* You will be dropped into remote Windows host's ssh prompt."
    echo "* (Look at the top of your window, the output might be weirdly overlaying your terminal)"
    echo "* Please run the C:\\publish-tool.bat script to publish the release."
    echo "*******************************************************************"
    ssh $USERNAME@$HOST -oUserKnownHostsFile="$TEMP_KEY" -p "$PORT" -i "$TEMP_PRIV_KEY" 2> /dev/null
>>>>>>> bc469645

    trap - EXIT
  fi

  clean_up
}

# get keys from "meteor admin get-machine" command
parse_keys () {
  trap 'echo "${red}Failed to parse the machine credentials${NC}";clean_up' EXIT
  CREDS=$(METEOR_SESSION_FILE="$SESSION_FILE" "$METEOR" admin get-machine $PLATFORM --json)

  # save host key and login private key to temp files
  echo "$CREDS" | get_from_json "key" > "$CHECKOUT_DIR/temp_priv_key_$PLATFORM"
  TEMP_PRIV_KEY="$CHECKOUT_DIR/temp_priv_key_$PLATFORM"
  chmod 600 "$TEMP_PRIV_KEY"

  USERNAME=$(echo $CREDS | get_from_json "username")
  HOST=$(echo $CREDS | get_from_json "host")
  PORT=$(echo $CREDS | get_from_json "port")
  echo -n "$HOST " > "$CHECKOUT_DIR/temp_key_$PLATFORM"
  echo $CREDS | get_from_json "hostKey" >> "$CHECKOUT_DIR/temp_key_$PLATFORM"

  TEMP_KEY="$CHECKOUT_DIR/temp_key_$PLATFORM"

  trap - EXIT
}

# print a value from a JSON file by key
get_from_json () {
  "$CHECKOUT_DIR/dev_bundle/bin/node" -e "console.log(JSON.parse(require('fs').readFileSync('/dev/stdin').toString())['$1'])"
}

clean_up () {
  if [[ "x$TEMP_KEY" != x ]]; then
    echo "Removing remaining keys"
    rm "$TEMP_KEY"
  fi
  if [[ "x$TEMP_KEY" != x ]]; then
    rm "$TEMP_PRIV_KEY"
  fi

  exit 1
}

red=`tput setaf 1`
green=`tput setaf 2`
NC=`tput sgr0`

main $@
<|MERGE_RESOLUTION|>--- conflicted
+++ resolved
@@ -90,18 +90,7 @@
       ssh $USERNAME@$HOST -oUserKnownHostsFile="$TEMP_KEY" -p "$PORT" -i "$TEMP_PRIV_KEY" "cmd /c echo $line>> C:\\publish-tool.bat" 2>/dev/null
     done 10< "$BAT_FILENAME"
 
-<<<<<<< HEAD
     ssh $USERNAME@$HOST -oUserKnownHostsFile=$TEMP_KEY -p $PORT -i $TEMP_PRIV_KEY "C:\\publish-tool.bat"
-=======
-    # since running the script remotely fails for an unknown reason, we just
-    # prompt user to run this generated script themselves
-    echo "*******************************************************************"
-    echo "* You will be dropped into remote Windows host's ssh prompt."
-    echo "* (Look at the top of your window, the output might be weirdly overlaying your terminal)"
-    echo "* Please run the C:\\publish-tool.bat script to publish the release."
-    echo "*******************************************************************"
-    ssh $USERNAME@$HOST -oUserKnownHostsFile="$TEMP_KEY" -p "$PORT" -i "$TEMP_PRIV_KEY" 2> /dev/null
->>>>>>> bc469645
 
     trap - EXIT
   fi
