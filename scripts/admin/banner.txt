--- conflicted
+++ resolved
@@ -1,15 +1,7 @@
-<<<<<<< HEAD
-=> Meteor 0.8.1: OAuth security fix, bug fixes and new features for
-   Blaze, improved latency compensation, and more.
-
-   This release is being downloaded in the background. Update your
-   project to Meteor 0.8.1 by running 'meteor update'. If you haven't
-=======
 => Meteor 0.8.1.1: OAuth security fix, bug fixes and new features for
    Blaze, improved latency compensation, and more.
 
    This release is being downloaded in the background. Update your
    project to Meteor 0.8.1.1 by running 'meteor update'. If you haven't
->>>>>>> 53c4a32d
    yet upgraded to 0.8.x, we've backported the security fix to a new
    0.7.2.2 release as well.