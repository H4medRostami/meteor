<<<<<<< HEAD
=> Meteor 0.7.1.1: Extend oplog tailing driver to support most common
   MongoDB queries.  Introduce Meteor developer accounts, a new way of
   managing your meteor.com deployed sites. When you use `meteor
   deploy`, you will be prompted to create a developer account.

   This release is being downloaded in the background. Update your
   project to Meteor 0.7.1.1 by running 'meteor update'.
=======
=> Meteor 0.7.1.2: Fix crash on OSX machines with no hostname set.

   This release is being downloaded in the background. Update your
   project to Meteor 0.7.1.2 by running 'meteor update'.
>>>>>>> 53f2b73d
<|MERGE_RESOLUTION|>--- conflicted
+++ resolved
@@ -1,14 +1,4 @@
-<<<<<<< HEAD
-=> Meteor 0.7.1.1: Extend oplog tailing driver to support most common
-   MongoDB queries.  Introduce Meteor developer accounts, a new way of
-   managing your meteor.com deployed sites. When you use `meteor
-   deploy`, you will be prompted to create a developer account.
-
-   This release is being downloaded in the background. Update your
-   project to Meteor 0.7.1.1 by running 'meteor update'.
-=======
 => Meteor 0.7.1.2: Fix crash on OSX machines with no hostname set.
 
    This release is being downloaded in the background. Update your
-   project to Meteor 0.7.1.2 by running 'meteor update'.
->>>>>>> 53f2b73d
+   project to Meteor 0.7.1.2 by running 'meteor update'.