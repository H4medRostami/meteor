--- conflicted
+++ resolved
@@ -92,11 +92,7 @@
 
   var ret;
   var messages = buildmessage.capture({
-<<<<<<< HEAD
-    title: "Loading unipackage"
-=======
     title: "loading isopack"
->>>>>>> 5bc7851f
   }, function () {
     // Load the code. The uniloader does not call the constraint solver, unless
     // it is running from checkout, in which case it will use the constraint
