var path = require('path');
var _ = require('underscore');
var watch = require('./watch.js');
var buildmessage = require('./buildmessage.js');
var archinfo = require(path.join(__dirname, 'archinfo.js'));
var linker = require('./linker.js');
var Unipackage = require('./unipackage.js').Unipackage;
var packageLoader = require('./package-loader.js');
var uniload = require('./uniload.js');
var bundler = require('./bundler.js');
var catalog = require('./catalog.js');
var utils = require('./utils.js');
var meteorNpm = require('./meteor-npm.js');
var release = require('./release.js');

var compiler = exports;

// Whenever you change anything about the code that generates unipackages, bump
// this version number. The idea is that the "format" field of the unipackage
// JSON file only changes when the actual specified structure of the
// unipackage/unibuild changes, but this version (which is build-tool-specific)
// can change when the the contents (not structure) of the built output
// changes. So eg, if we improve the linker's static analysis, this should be
// bumped.
//
// You should also update this whenever you update any of the packages used
// directly by the unipackage creation process (eg js-analyze) since they do not
// end up as watched dependencies. (At least for now, packages only used in
// target creation (eg minifiers and dev-bundle-fetcher) don't require you to
// update BUILT_BY, though you will need to quit and rerun "meteor run".)
compiler.BUILT_BY = 'meteor/11';

// XXX where should this go? I'll make it a random utility function
// for now
//
// 'dependencies' is the 'uses' attribute from a Unibuild. Call
// 'callback' with each unibuild (of architecture matching `arch`)
// referenced by that dependency list. This includes directly used
// unibuilds, and unibuilds that are transitively "implied" by used
// unibuilds. (But not unibuilds that are used by unibuilds that we use!)
//
// Options are:
//  - skipUnordered: ignore direct dependencies that are unordered
//  - acceptableWeakPackages: if set, include direct weak dependencies
//    that are on one of these packages (it's an object mapping
//    package name -> true). Otherwise skip all weak dependencies.
//
// (Why does we need to list acceptable weak packages here rather than just
// implement a skipWeak flag and allow the caller to filter the ones they care
// about? Well, we want to avoid even calling packageLoader.getUnibuild on
// dependencies that aren't going to get included, because in the uniload case,
// the weak dependency might not even be there at all.)
//
// packageLoader is the PackageLoader that should be used to resolve
// the dependencies.
//
// Note that you generally want 'arch' to be a 'global' architecture describing
// the whole build (eg, bundle) that you're doing, not the specific architecture
// of the precise place you're calling this function from.  eg, if you're doing
// a bundle targeting os.osx.x86_64, you really want to always pass
// "os.osx.x86_64" even if the eachUsedUnibuild is inside (eg) the compilation
// of an "os" arch.  Otherwise you won't be able to find any unibuilds for
// packages that only have OS-specific os arches!
compiler.eachUsedUnibuild = function (
    dependencies, arch, packageLoader, options, callback) {
  if (typeof options === "function") {
    callback = options;
    options = {};
  }
  var acceptableWeakPackages = options.acceptableWeakPackages || {};

  var processedBuildId = {};
  var usesToProcess = [];
  _.each(dependencies, function (use) {
    if (options.skipUnordered && use.unordered)
      return;
    if (use.weak && !_.has(acceptableWeakPackages, use.package))
      return;
    usesToProcess.push(use);
  });

  while (!_.isEmpty(usesToProcess)) {
    var use = usesToProcess.shift();

    var unibuild = packageLoader.getUnibuild(use.package, arch);
    if (!unibuild) {
      // The package exists but there's no unibuild for us. A buildmessage has
      // already been issued. Recover by skipping.
      continue;
    }


    if (_.has(processedBuildId, unibuild.id))
      continue;
    processedBuildId[unibuild.id] = true;

    callback(unibuild, {
      unordered: !!use.unordered,
      weak: !!use.weak
    });

    _.each(unibuild.implies, function (implied) {
      usesToProcess.push(implied);
    });
  }
};

// Pick a set of versions to use to satisfy a package's build-time
// dependencies. Emits buildmessages if this is impossible.
//
// Output is an object with keys:
// - directDependencies: map from package name to version string, for the
//   package's direct, ordered, strong, non-implied dependencies.
// - pluginDependencies: map from plugin name to complete (transitive)
//   version information for all packages used to build the plugin, as
//   a map from package name to version string.
// - packageDependencies: map from package name to version string to complete
//   transitive dependency in this package. We need for the version lock file
//   and to deal with implies.
//
// XXX You may get different results from this function depending on
// when you call it (if, for example, the packages in the catalog
// change). Should we have some kind of analog to .meteor/versions and
// 'meteor update' for package build-time dependencies?
//
// XXX deal with _makeBuildTimePackageLoader callsites
//
// XXX this function is probably going to get called a huge number of
// times. For example, the Catalog calls it on every local package
// every time the local package list changes. We could memoize the
// result on packageSource (and presumably make this a method on
// PackgeSource), or we could have some kind of cache (the ideal place
// for such a cache might be inside the constraint solver, since it
// will know how/when to invalidate it).
var determineBuildTimeDependencies = function (packageSource) {
  var ret = {};

  // There are some special cases where we know that the package has no source
  // files, which means it can't have any interesting build-time
  // dependencies. Specifically, the top-level wrapper package used by uniload
  // (via bundler.buildJsImage) works this way. This early return avoid calling
  // the constraint solver for uniload, which makes sense because it's supposed
  // to only look at the prebuilt packages.
  if (packageSource.noSources)
    return ret;

  // XXX If in any of these cases the constraint solver fails to find
  // a solution, we should emit a nice buildmessage and maybe find a
  // way to continue. For example, the pre-constraint-solver version
  // of this code had logic to detect if the user asked for a package
  // that just doesn't exist, and emit a message about that and then
  // continue with the build ignoring that dependency. It also had
  // code to do this for implies.

  // -- Direct & package dependencies --

  var dependencyMetadata =
    packageSource.getDependencyMetadata({
      logError: true,
      skipWeak: true,
      skipUnordered: true
    });

  if (! dependencyMetadata) {
    // If _computeDependencyMetadata failed, I guess we can try to
    // recover by returning an empty thing with no versions in
    // it. This will cause a lot of 'package not found' errors, so a
    // better approach would proabably be to actually have this
    // function return null and make the caller do a better job of
    // recovering.
    return ret;
  }

  var constraints = {};
  var constraints_array = [];
  _.each(dependencyMetadata, function (info, packageName) {
    constraints[packageName] = info.constraint;
    var version = null;
    if (info.constraint) {
      version =  utils.parseVersionConstraint(info.constraint) ;
    }
    constraints_array.push(_.extend({ packageName: packageName }, version));
  });

  var versions = packageSource.dependencyVersions.dependencies || {};
  ret.packageDependencies = catalog.complete.resolveConstraints(constraints_array,
                                              { previousSolution: versions });

  // We care about differentiating between all dependencies (which we save in
  // the version lock file) and the direct dependencies (which are packages that
  // we are exactly using) in order to optimize build id generation.
  ret.directDependencies = {};
  _.each(  ret.packageDependencies, function (version, packageName) {
    // Take only direct dependencies.
    if (_.has(constraints, packageName)) {
      ret.directDependencies[packageName] = version;
    }
  });

  // -- Dependencies of Plugins --

  ret.pluginDependencies = {};
  var pluginVersions = packageSource.dependencyVersions.pluginDependencies;
  _.each(packageSource.pluginInfo, function (info) {
    var constraints = {};
    var constraints_array = [];

    // info.uses is currently just an array of strings, and there's
    // no way to specify weak/unordered. Much like an app.
    _.each(info.use, function (spec) {
      var parsedSpec = utils.splitConstraint(spec);
      constraints[parsedSpec.package] = parsedSpec.constraint || null;
      var version = null;
      if (parsedSpec.constraint) {
        version =  utils.parseVersionConstraint(info.constraint) ;
      }
      constraints_array.push({packageName: parsedSpec.package,
                              version: version });
    });

    var pluginVersion = pluginVersions[info.name] || {};
    ret.pluginDependencies[info.name] =
      catalog.complete.resolveConstraints(
         constraints_array, { previousSolution: pluginVersion  });
  });

  // Every time we run the constraint solver, we record the results. This has
  // two benefits -- first, it faciliatates repeatable builds, second,
  // memorizing results makes the constraint solver more efficient.
  if (ret.packageDependencies) {
    var constraintResults = {
      dependencies: ret.packageDependencies,
      pluginDependencies: ret.pluginDependencies
    };

    packageSource.recordDependencyVersions(
      constraintResults,
      release.current.getCurrentToolsVersion());
  }

  return ret;
};

compiler.determineBuildTimeDependencies = determineBuildTimeDependencies;

// inputSourceArch is a SourceArch to compile. Process all source files through
// the appropriate handlers and run the prelink phase on any resulting
// JavaScript. Create a new Unibuild and add it to 'unipackage'.
//
// packageLoader is a PackageLoader that can load our build-time
// direct dependencies at the correct versions. It is only used to
// load plugins so it does not need to be able to (and arguably should
// not be able to) load transitive dependencies of those packages.
//
// Returns a list of source files that were used in the compilation.
var compileUnibuild = function (unipackage, inputSourceArch, packageLoader,
                                nodeModulesPath, isPortable) {
  var isApp = ! inputSourceArch.pkg.name;
  var resources = [];
  var js = [];
  var sources = [];
  var watchSet = inputSourceArch.watchSet.clone();

  // *** Determine and load active plugins

  // XXX we used to include our own extensions only if we were the
  // "use" role. now we include them everywhere because we don't have
  // a special "use" role anymore. it's not totally clear to me what
  // the correct behavior should be -- we need to resolve whether we
  // think about extensions as being global to a package or particular
  // to a unibuild.

  // (there's also some weirdness here with handling implies, because
  // the implies field is on the target unibuild, but we really only care
  // about packages.)
  var activePluginPackages = [unipackage];

  // We don't use plugins from weak dependencies, because the ability
  // to compile a certain type of file shouldn't depend on whether or
  // not some unrelated package in the target has a dependency. And we
  // skip unordered dependencies, because it's not going to work to
  // have circular build-time dependencies.
  //
  // Note that we avoid even calling containsPlugins if we know there are no
  // sources; specifically, this avoids calling containsPlugins in the uniload
  // case because uniload doesn't know how to check to see if a package has
  // plugins.
  //
  // eachUsedUnibuild takes care of pulling in implied dependencies for us (eg,
  // templating from standard-app-packages).
  //
  // We pass archinfo.host here, not self.arch, because it may be more specific,
  // and because plugins always have to run on the host architecture.
  if (!inputSourceArch.noSources) {
    compiler.eachUsedUnibuild(
      inputSourceArch.uses, archinfo.host(),
      packageLoader, {skipUnordered: true}, function (unibuild) {
        if (unibuild.pkg.name === unipackage.name)
          return;
        if (_.isEmpty(unibuild.pkg.plugins))
          return;
        activePluginPackages.push(unibuild.pkg);
      });
  }

  activePluginPackages = _.uniq(activePluginPackages);

  // *** Assemble the list of source file handlers from the plugins
  var allHandlers = {};
  var sourceExtensions = {};  // maps source extensions to isTemplate

  sourceExtensions['js'] = false;
  allHandlers['js'] = function (compileStep) {
    // This is a hardcoded handler for *.js files. Since plugins
    // are written in JavaScript we have to start somewhere.
    compileStep.addJavaScript({
      data: compileStep.read().toString('utf8'),
      path: compileStep.inputPath,
      sourcePath: compileStep.inputPath,
      // XXX eventually get rid of backward-compatibility "raw" name
      // XXX COMPAT WITH 0.6.4
      bare: compileStep.fileOptions.bare || compileStep.fileOptions.raw
    });
  };

  _.each(activePluginPackages, function (otherPkg) {
    _.each(otherPkg.getSourceHandlers(), function (sourceHandler, ext) {
      // XXX comparing function text here seems wrong.
      if (ext in allHandlers &&
          allHandlers[ext].toString() !== sourceHandler.handler.toString()) {
        buildmessage.error(
          "conflict: two packages included in " +
            (inputSourceArch.pkg.name || "the app") + ", " +
            (allHandlers[ext].pkg.name || "the app") + " and " +
            (otherPkg.name || "the app") + ", " +
            "are both trying to handle ." + ext);
        // Recover by just going with the first handler we saw
      } else {
        allHandlers[ext] = sourceHandler.handler;
        sourceExtensions[ext] = !!sourceHandler.isTemplate;
      }
    });
  });

  // *** Determine source files
  // Note: sourceExtensions does not include leading dots
  // Note: the getSourcesFunc function isn't expected to add its
  // source files to watchSet; rather, the watchSet is for other
  // things that the getSourcesFunc consulted (such as directory
  // listings or, in some hypothetical universe, control files) to
  // determine its source files.
  var sourceItems = inputSourceArch.getSourcesFunc(sourceExtensions, watchSet);

  if (nodeModulesPath) {
    // If this slice has node modules, we should consider the shrinkwrap file
    // to be part of its inputs. (This is a little racy because there's no
    // guarantee that what we read here is precisely the version that's used,
    // but it's better than nothing at all.)
    //
    // Note that this also means that npm modules used by plugins will get
    // this npm-shrinkwrap.json in their pluginDependencies (including for all
    // packages that depend on us)!  This is good: this means that a tweak to
    // an indirect dependency of the coffee-script npm module used by the
    // coffeescript package will correctly cause packages with *.coffee files
    // to be rebuilt.
    var shrinkwrapPath = nodeModulesPath.replace(
        /node_modules$/, 'npm-shrinkwrap.json');
    watch.readAndWatchFile(watchSet, shrinkwrapPath);
  }

  // *** Process each source file
  var addAsset = function (contents, relPath, hash) {
    // XXX hack
    if (! inputSourceArch.pkg.name)
      relPath = relPath.replace(/^(private|public)\//, '');

    resources.push({
      type: "asset",
      data: contents,
      path: relPath,
      servePath: path.join(inputSourceArch.pkg.serveRoot, relPath),
      hash: hash
    });

    sources.push(relPath);
  };

  _.each(sourceItems, function (source) {
    var relPath = source.relPath;
    var fileOptions = _.clone(source.fileOptions) || {};
    var absPath = path.resolve(inputSourceArch.pkg.sourceRoot, relPath);
    var filename = path.basename(relPath);
    var sourceWatchSet = new watch.WatchSet();
    var file = watch.readAndWatchFileWithHash(sourceWatchSet, absPath);
    var contents = file.contents;

    // Only add the source file to the WatchSet if it's actually added to
    // the build. This is a hacky workaround because plugins do not register
    // themselves as "client" or "server", so we need to detect whether a file
    // is actually added to the client/server program.
    var sourceIsWatched = false;

    sources.push(relPath);

    if (contents === null) {
      buildmessage.error("File not found: " + source.relPath);
      // recover by ignoring
      return;
    }

    // Find the handler for source files with this extension.
    var handler = null;
    if (! fileOptions.isAsset) {
      var parts = filename.split('.');
      for (var i = 0; i < parts.length; i++) {
        var extension = parts.slice(i).join('.');
        if (_.has(allHandlers, extension)) {
          handler = allHandlers[extension];
          break;
        }
      }
    }

    if (! handler) {
      // If we don't have an extension handler, serve this file as a
      // static resource on the client, or ignore it on the server.
      //
      // XXX This is pretty confusing, especially if you've
      // accidentally forgotten a plugin -- revisit?
      addAsset(contents, relPath, file.hash);
      return;
    }

    // This object is called a #CompileStep and it's the interface
    // to plugins that define new source file handlers (eg,
    // Coffeescript).
    //
    // Fields on CompileStep:
    //
    // - arch: the architecture for which we are building
    // - inputSize: total number of bytes in the input file
    // - inputPath: the filename and (relative) path of the input
    //   file, eg, "foo.js". We don't provide a way to get the full
    //   path because you're not supposed to read the file directly
    //   off of disk. Instead you should call read(). That way we
    //   can ensure that the version of the file that you use is
    //   exactly the one that is recorded in the dependency
    //   information.
    // - pathForSourceMap: If this file is to be included in a source map,
    //   this is the name you should use for it in the map.
    // - rootOutputPath: on client targets, for resources such as
    //   stylesheet and static assets, this is the root URL that
    //   will get prepended to the paths you pick for your output
    //   files so that you get your own namespace, for example
    //   '/packages/foo'. null on non-client targets
    // - fileOptions: any options passed to "api.add_files"; for
    //   use by the plugin. The built-in "js" plugin uses the "bare"
    //   option for files that shouldn't be wrapped in a closure.
    // - declaredExports: An array of symbols exported by this unibuild, or null
    //   if it may not export any symbols (eg, test unibuilds). This is used by
    //   CoffeeScript to ensure that it doesn't close over those symbols, eg.
    // - read(n): read from the input file. If n is given it should
    //   be an integer, and you will receive the next n bytes of the
    //   file as a Buffer. If n is omitted you get the rest of the
    //   file.
    // - appendDocument({ section: "head", data: "my markup" })
    //   Client targets only. Add markup to the "head" or "body"
    //   section of the document.
    // - addStylesheet({ path: "my/stylesheet.css", data: "my css",
    //                   sourceMap: "stringified json sourcemap"})
    //   Client targets only. Add a stylesheet to the
    //   document. 'path' is a requested URL for the stylesheet that
    //   may or may not ultimately be honored. (Meteor will add
    //   appropriate tags to cause the stylesheet to be loaded. It
    //   will be subject to any stylesheet processing stages in
    //   effect, such as minification.)
    // - addJavaScript({ path: "my/program.js", data: "my code",
    //                   sourcePath: "src/my/program.js",
    //                   bare: true })
    //   Add JavaScript code, which will be namespaced into this
    //   package's environment (eg, it will see only the exports of
    //   this package's imports), and which will be subject to
    //   minification and so forth. Again, 'path' is merely a hint
    //   that may or may not be honored. 'sourcePath' is the path
    //   that will be used in any error messages generated (eg,
    //   "foo.js:4:1: syntax error"). It must be present and should
    //   be relative to the project root. Typically 'inputPath' will
    //   do handsomely. "bare" means to not wrap the file in
    //   a closure, so that its vars are shared with other files
    //   in the module.
    // - addAsset({ path: "my/image.png", data: Buffer })
    //   Add a file to serve as-is over HTTP (client targets) or
    //   to include as-is in the bundle (os targets).
    //   This time `data` is a Buffer rather than a string. For
    //   client targets, it will be served at the exact path you
    //   request (concatenated with rootOutputPath). For server
    //   targets, the file can be retrieved by passing path to
    //   Assets.getText or Assets.getBinary.
    // - error({ message: "There's a problem in your source file",
    //           sourcePath: "src/my/program.ext", line: 12,
    //           column: 20, func: "doStuff" })
    //   Flag an error -- at a particular location in a source
    //   file, if you like (you can even indicate a function name
    //   to show in the error, like in stack traces). sourcePath,
    //   line, column, and func are all optional.
    //
    // XXX for now, these handlers must only generate portable code
    // (code that isn't dependent on the arch, other than 'client'
    // vs 'os') -- they can look at the arch that is provided
    // but they can't rely on the running on that particular arch
    // (in the end, an arch-specific unibuild will be emitted only if
    // there are native node modules). Obviously this should
    // change. A first step would be a setOutputArch() function
    // analogous to what we do with native node modules, but maybe
    // what we want is the ability to ask the plugin ahead of time
    // how specific it would like to force unibuilds to be.
    //
    // XXX we handle encodings in a rather cavalier way and I
    // suspect we effectively end up assuming utf8. We can do better
    // than that!
    //
    // XXX addAsset probably wants to be able to set MIME type and
    // also control any manifest field we deem relevant (if any)
    //
    // XXX Some handlers process languages that have the concept of
    // include files. These are problematic because we need to
    // somehow instrument them to get the names and hashs of all of
    // the files that they read for dependency tracking purposes. We
    // don't have an API for that yet, so for now we provide a
    // workaround, which is that _fullInputPath contains the full
    // absolute path to the input files, which allows such a plugin
    // to set up its include search path. It's then on its own for
    // registering dependencies (for now..)
    //
    // XXX in the future we should give plugins an easy and clean
    // way to return errors (that could go in an overall list of
    // errors experienced across all files)
    var readOffset = 0;
    var compileStep = {
      inputSize: contents.length,
      inputPath: relPath,
      _fullInputPath: absPath, // avoid, see above..
      // XXX duplicates _pathForSourceMap() in linker
      pathForSourceMap: (
        inputSourceArch.pkg.name
          ? inputSourceArch.pkg.name + "/" + relPath
          : path.basename(relPath)),
      // null if this is an app. intended to be used for the sources
      // dictionary for source maps.
      packageName: inputSourceArch.pkg.name,
      rootOutputPath: inputSourceArch.pkg.serveRoot,
      arch: inputSourceArch.arch, // XXX: what is the story with arch?
      archMatches: function (pattern) {
        return archinfo.matches(inputSourceArch.arch, pattern);
      },
      fileOptions: fileOptions,
      declaredExports: _.pluck(inputSourceArch.declaredExports, 'name'),
      read: function (n) {
        if (n === undefined || readOffset + n > contents.length)
          n = contents.length - readOffset;
        var ret = contents.slice(readOffset, readOffset + n);
        readOffset += n;
        return ret;
      },
      appendDocument: function (options) {
        if (! archinfo.matches(inputSourceArch.arch, "client"))
          throw new Error("Document sections can only be emitted to " +
                          "client targets");
        if (options.section !== "head" && options.section !== "body")
          throw new Error("'section' must be 'head' or 'body'");
        if (typeof options.data !== "string")
          throw new Error("'data' option to appendDocument must be a string");
        sourceIsWatched = true;
        resources.push({
          type: options.section,
          data: new Buffer(options.data, 'utf8')
        });
      },
      addStylesheet: function (options) {
        if (! archinfo.matches(inputSourceArch.arch, "client"))
          throw new Error("Stylesheets can only be emitted to " +
                          "client targets");
        if (typeof options.data !== "string")
          throw new Error("'data' option to addStylesheet must be a string");
        sourceIsWatched = true;
        resources.push({
          type: "css",
          refreshable: true,
          data: new Buffer(options.data, 'utf8'),
          servePath: path.join(inputSourceArch.pkg.serveRoot, options.path),
          sourceMap: options.sourceMap
        });
      },
      addJavaScript: function (options) {
        if (typeof options.data !== "string")
          throw new Error("'data' option to addJavaScript must be a string");
        if (typeof options.sourcePath !== "string")
          throw new Error("'sourcePath' option must be supplied to addJavaScript. Consider passing inputPath.");
        if (options.bare && ! archinfo.matches(inputSourceArch.arch, "client"))
<<<<<<< HEAD
          throw new Error("'bare' option may only be used for client targets");
=======
          throw new Error("'bare' option may only be used for browser targets");
>>>>>>> e8c1df50
        sourceIsWatched = true;
        js.push({
          source: options.data,
          sourcePath: options.sourcePath,
          servePath: path.join(inputSourceArch.pkg.serveRoot, options.path),
          bare: !! options.bare,
          sourceMap: options.sourceMap
        });
      },
      addAsset: function (options) {
        if (! (options.data instanceof Buffer))
          throw new Error("'data' option to addAsset must be a Buffer");
        sourceIsWatched = true;
        addAsset(options.data, options.path);
      },
      error: function (options) {
        buildmessage.error(options.message || ("error building " + relPath), {
          file: options.sourcePath,
          line: options.line ? options.line : undefined,
          column: options.column ? options.column : undefined,
          func: options.func ? options.func : undefined
        });
      }
    };

    try {
      (buildmessage.markBoundary(handler))(compileStep);
    } catch (e) {
      e.message = e.message + " (compiling " + relPath + ")";
      buildmessage.exception(e);

      // Recover by ignoring this source file (as best we can -- the
      // handler might already have emitted resources)
    }

    if (sourceIsWatched) {
      watchSet.merge(sourceWatchSet);
    }
  });

  // *** Run Phase 1 link

  // Load jsAnalyze from the js-analyze package... unless we are the
  // js-analyze package, in which case never mind. (The js-analyze package's
  // default unibuild is not allowed to depend on anything!)
  var jsAnalyze = null;
  if (! _.isEmpty(js) && inputSourceArch.pkg.name !== "js-analyze") {
    jsAnalyze = uniload.load({
      packages: ["js-analyze"]
    })["js-analyze"].JSAnalyze;
  }

  var results = linker.prelink({
    inputFiles: js,
    useGlobalNamespace: isApp,
    // I was confused about this, so I am leaving a comment -- the
    // combinedServePath is either [pkgname].js or [pluginName]:plugin.js.
    // XXX: If we change this, we can get rid of source arch names!
    combinedServePath: isApp ? null :
      "/packages/" + inputSourceArch.pkg.name +
      (inputSourceArch.archName === "main" ? "" : (":" + inputSourceArch.archName)) + ".js",
    name: inputSourceArch.pkg.name || null,
    declaredExports: _.pluck(inputSourceArch.declaredExports, 'name'),
    jsAnalyze: jsAnalyze
  });

  // *** Determine captured variables
  var packageVariables = [];
  var packageVariableNames = {};
  _.each(inputSourceArch.declaredExports, function (symbol) {
    if (_.has(packageVariableNames, symbol.name))
      return;
    packageVariables.push({
      name: symbol.name,
      export: symbol.testOnly? "tests" : true
    });
    packageVariableNames[symbol.name] = true;
  });
  _.each(results.assignedVariables, function (name) {
    if (_.has(packageVariableNames, name))
      return;
    packageVariables.push({
      name: name
    });
    packageVariableNames[name] = true;
  });

  // *** Consider npm dependencies and portability
  var arch = inputSourceArch.arch;
  if (arch === "os" && ! isPortable) {
    // Contains non-portable compiled npm modules, so set arch correctly
    arch = archinfo.host();
  }
  if (! archinfo.matches(arch, "os")) {
    // npm modules only work on server architectures
    nodeModulesPath = undefined;
  }

  // *** Output unibuild object
  unipackage.addUnibuild({
    name: inputSourceArch.archName,
    arch: arch,
    uses: inputSourceArch.uses,
    implies: inputSourceArch.implies,
    watchSet: watchSet,
    nodeModulesPath: nodeModulesPath,
    prelinkFiles: results.files,
    packageVariables: packageVariables,
    resources: resources
  });

  return sources;
};

// Build a PackageSource into a Unipackage by running its source files through
// the appropriate compiler plugins. Once build has completed, any errors
// detected in the package will have been emitted to buildmessage.
//
// Options:
//  - officialBuild: defaults to false. If false, then we will compute a
//    build identifier (a hash of the package's dependency versions and
//    source files) and include it as part of the unipackage's version
//    string. If true, then we will use the version that is contained in
//    the package's source. You should set it to true when you are
//    building a package to publish as an official build with the
//    package server.
//  - buildTimeDependencies: optional. If present with keys
//    'directDependencies' and 'pluginDependencies', it will be used
//    instead of calling 'determineBuildTimeDependencies'. This is used
//    when we already have a resolved set of build-time dependencies and
//    want to use that instead of resolving them again, e.g. when
//    running 'meteor publish-for-arch'.
//
// Returns an object with keys:
// - unipackage: the built Unipackage
// - sources: array of source files (identified by their path on local
//   disk) that were used by the compilation (the source files you'd have to
//   ship to a different machine to replicate the build there)
compiler.compile = function (packageSource, options) {
  var sources = [];
  var pluginWatchSet = packageSource.pluginWatchSet.clone();
  var plugins = {};

  options = _.extend({ officialBuild: false }, options);

  // Determine versions of build-time dependencies
  var buildTimeDeps = determineBuildTimeDependencies(packageSource);

  // Build plugins
  _.each(packageSource.pluginInfo, function (info) {
    buildmessage.enterJob({
      title: "building plugin `" + info.name +
        "` in package `" + packageSource.name + "`",
      rootPath: packageSource.sourceRoot
    }, function () {

      var loader = new packageLoader.PackageLoader({
        versions: buildTimeDeps.pluginDependencies[info.name]
      });

      var buildResult = bundler.buildJsImage({
        name: info.name,
        packageLoader: loader,
        use: info.use,
        sourceRoot: packageSource.sourceRoot,
        sources: info.sources,
        npmDependencies: info.npmDependencies,
        // Plugins have their own npm dependencies separate from the
        // rest of the package, so they need their own separate npm
        // shrinkwrap and cache state.
        npmDir: path.resolve(path.join(packageSource.sourceRoot, '.npm',
                                       'plugin', info.name)),
        dependencyVersions: packageSource.dependencyVersions
      });

      // Add the plugin's sources to our list.
      _.each(info.sources, function (source) {
        sources.push(source);
      });

      // Add this plugin's dependencies to our "plugin dependency"
      // WatchSet. buildResult.watchSet will end up being the merged
      // watchSets of all of the unibuilds of the plugin -- plugins have
      // only one unibuild and this should end up essentially being just
      // the source files of the plugin.
      pluginWatchSet.merge(buildResult.watchSet);

      // Register the built plugin's code.
      if (!_.has(plugins, info.name))
        plugins[info.name] = {};
      plugins[info.name][buildResult.image.arch] = buildResult.image;
    });
  });

  // Grab any npm dependencies. Keep them in a cache in the package
  // source directory so we don't have to do this from scratch on
  // every build.
  //
  // Go through a specialized npm dependencies update process,
  // ensuring we don't get new versions of any (sub)dependencies. This
  // process also runs mostly safely multiple times in parallel (which
  // could happen if you have two apps running locally using the same
  // package).
  //
  // We run this even if we have no dependencies, because we might
  // need to delete dependencies we used to have.
  var isPortable = true;
  var nodeModulesPath = null;
  if (packageSource.npmCacheDirectory) {
    if (meteorNpm.updateDependencies(packageSource.name,
                                     packageSource.npmCacheDirectory,
                                     packageSource.npmDependencies)) {
      nodeModulesPath = path.join(packageSource.npmCacheDirectory,
                                  'node_modules');
      if (! meteorNpm.dependenciesArePortable(packageSource.npmCacheDirectory))
        isPortable = false;
    }
  }

  var unipackage = new Unipackage;
  unipackage.initFromOptions({
    name: packageSource.name,
    metadata: packageSource.metadata,
    version: packageSource.version,
    earliestCompatibleVersion: packageSource.earliestCompatibleVersion,
    isTest: packageSource.isTest,
    plugins: plugins,
    pluginWatchSet: pluginWatchSet,
    cordovaDependencies: packageSource.cordovaDependencies,
    buildTimeDirectDependencies: buildTimeDeps.directDependencies,
    buildTimePluginDependencies: buildTimeDeps.pluginDependencies,
    includeTool: packageSource.includeTool
  });

  // Compile unibuilds. Might use our plugins, so needs to happen second.
  var loader = new packageLoader.PackageLoader({
    versions: buildTimeDeps.packageDependencies
  });

  _.each(packageSource.architectures, function (unibuild) {
    var unibuildSources = compileUnibuild(unipackage, unibuild, loader,
                                          nodeModulesPath, isPortable);
    sources.push.apply(sources, unibuildSources);
  });

  // XXX what should we do if the PackageSource doesn't have a version?
  // (e.g. a plugin)
  if (! options.officialBuild && packageSource.version) {
    // XXX I have no idea if this should be using buildmessage.enterJob
    // or not. test what happens on error
    buildmessage.enterJob({
      title: "compute build identifier for package `" +
        packageSource.name + "`",
      rootPath: packageSource.sourceRoot
    }, function () {
      if (packageSource.version.indexOf("+") !== -1) {
        buildmessage.error("cannot compute build identifier for package `" +
                           packageSource.name + "` version " +
                           packageSource.version + "because it already " +
                           "has a build identifier");
      } else {
        unipackage.addBuildIdentifierToVersion({
          relativeTo: packageSource.sourceRoot
        });
      }
    });
  }

  return {
    sources: _.uniq(sources),
    unipackage: unipackage
  };
};

// Given an object mapping package name to version, return an object
// that includes all the packages that contain plugins, according to the
// catalog.
//
// XXX HACK: This IGNORES package versions that are not available in the
// catalog, which could happen if for example this is called during
// catalog initialization before +local versions have been updated with
// their real buildids. It so happens that this works out, because when
// we are calling it during catalog initialization, we are calling it
// for a package whose build-time dependencies have already been built,
// so any dependencies that contains plugins have real versions in the
// catalog already. Still, this seems very brittle and we should fix it.
var getPluginProviders = function (versions) {
  var result = {};
  _.each(versions, function (version, name) {
    // Direct dependencies only create a build-order constraint if
    // they contain a plugin.
    var catalogVersion = catalog.complete.getVersion(name, version);
    if (catalogVersion && catalogVersion.containsPlugins) {
      result[name] = version;
    }
  });
  return result;
};

// Figure out what packages have to be compiled and available in the
// catalog before 'packageSource' can be compiled. Returns an array of
// objects with keys 'name', 'version' (the latter a version
// string). Yes, it is possible that multiple versions of some other
// package might be build-time dependencies (because of plugins).
compiler.getBuildOrderConstraints = function (packageSource) {
  var versions = {}; // map from package name to version to true
  var addVersion = function (version, name) {
    if (name !== packageSource.name) {
      if (! _.has(versions, name))
        versions[name] = {};
      versions[name][version] = true;
    }
  };

  var buildTimeDeps = determineBuildTimeDependencies(packageSource);

  // Direct dependencies only impose a build-order constraint if they
  // contain plugins.
  _.each(getPluginProviders(buildTimeDeps.directDependencies), addVersion);
  _.each(buildTimeDeps.pluginDependencies, function (versions, pluginName) {
    _.each(versions, addVersion);
  });

  var ret = [];
  _.each(versions, function (versionArray, name) {
    _.each(_.keys(versionArray), function (version) {
      ret.push({ name: name, version: version });
    });
  });

  return ret;
};

// Check to see if a particular build of a package is up to date (that
// is, if the source files haven't changed and the build-time
// dependencies haven't changed, and if we're a sufficiently similar
// version of Meteor to what built it that we believe we'd generate
// identical code). True if we have dependency info and it
// says that the package is up-to-date. False if a source file or
// build-time dependency has changed.
compiler.checkUpToDate = function (packageSource, unipackage) {
  if (unipackage.forceNotUpToDate) {
    return false;
  }

  // Do we think we'd generate different contents than the tool that
  // built this package?
  if (unipackage.builtBy !== compiler.BUILT_BY) {
    return false;
  }

  // Compute the unipackage's direct and plugin dependencies to
  // `buildTimeDeps`, by comparing versions (including build
  // identifiers). For direct dependencies, we only care if the set of
  // direct dependencies that provide plugins has changed.
  var buildTimeDeps = determineBuildTimeDependencies(packageSource);
  var sourcePluginProviders = getPluginProviders(
    buildTimeDeps.directDependencies
  );

  var unipackagePluginProviders = getPluginProviders(
    unipackage.buildTimeDirectDependencies
  );

  if (_.keys(sourcePluginProviders).length !==
      _.keys(unipackagePluginProviders).length) {
    return false;
  }

  var directDepsPackageLoader = new packageLoader.PackageLoader({
    versions: buildTimeDeps.directDependencies
  });
  var directDepsMatch = _.all(
    sourcePluginProviders,
    function (version, packageName) {
      var loadedPackage = directDepsPackageLoader.getPackage(packageName);
      // XXX Check that `versionWithBuildId` is the same as `version`
      // except for the build id?
      return (loadedPackage &&
              unipackagePluginProviders[packageName] ===
              loadedPackage.version);
    }
  );
  if (! directDepsMatch) {
    return false;
  }

  if (_.keys(buildTimeDeps.pluginDependencies).length !==
      _.keys(unipackage.buildTimePluginDependencies).length) {
    return false;
  }

  var pluginDepsMatch = _.all(
    buildTimeDeps.pluginDependencies,
    function (pluginDeps, pluginName) {
      // If we don't know what the dependencies are, then surely we are not up
      // to date.
      if (!pluginDeps)
        return false;

      // For each plugin, check that the resolved build-time deps for
      // that plugin match the unipackage's build time deps for it.
      var packageLoaderForPlugin = new packageLoader.PackageLoader({
        versions: buildTimeDeps.pluginDependencies[pluginName]
      });
      var unipackagePluginDeps = unipackage.buildTimePluginDependencies[pluginName];
      if (! unipackagePluginDeps ||
          _.keys(pluginDeps).length !== _.keys(unipackagePluginDeps).length) {
        return false;
      }
      return _.all(pluginDeps, function (version, packageName) {
        var loadedPackage = packageLoaderForPlugin.getPackage(packageName);
        return loadedPackage &&
          unipackagePluginDeps[packageName] === loadedPackage.version;
      });
    }
  );

  if (! pluginDepsMatch) {
    return false;
  }

  var watchSet = new watch.WatchSet();
  watchSet.merge(unipackage.pluginWatchSet);
  _.each(unipackage.unibuilds, function (unibuild) {
    watchSet.merge(unibuild.watchSet);
  });

  if (! watch.isUpToDate(watchSet)) {
    return false;
  }

  // XXX We don't actually pay attention to includeTool here. Changes that would
  // affect the output of includeTool never cause us to rebuild. We think we
  // will just force a rebuild any time we're actually publishing meteor-tool.
  //
  // We aren't bothering to do this because the code to check-up-to-date would
  // be pretty intricate (it has to check that none of the tools files from git
  // changed as well as *all transitive dependencies* of the packages we
  // include), and there's not much of an advantage to ensuring that the built
  // tool is up to date unless we're about to publish it anyway, since we don't
  // actually run the built tool during development. (And there would be a
  // runtime performance overhead to this extra check.)

  return true;
};<|MERGE_RESOLUTION|>--- conflicted
+++ resolved
@@ -597,11 +597,7 @@
         if (typeof options.sourcePath !== "string")
           throw new Error("'sourcePath' option must be supplied to addJavaScript. Consider passing inputPath.");
         if (options.bare && ! archinfo.matches(inputSourceArch.arch, "client"))
-<<<<<<< HEAD
           throw new Error("'bare' option may only be used for client targets");
-=======
-          throw new Error("'bare' option may only be used for browser targets");
->>>>>>> e8c1df50
         sourceIsWatched = true;
         js.push({
           source: options.data,
