///
/// utility functions for formatting output to the screen
///
/// Console offers several pieces of functionality:
///   debug / info / warn messages:
///     Outputs to the screen, optionally with colors (when pretty == true)
///   'legacy' functions: Console.stdout.write & Console.stderr.write
///     Make porting code a lot easier (just a regex from process -> Console)
///   Progress bar support
///     Displays a progress bar on the screen, but hides it around log messages
///     (The need to hide it is why we have this class)
///
/// In future, we might do things like support verbose mode in here,
/// and also integrate the buildmessage functionality into here
///

var _ = require('underscore');
var Fiber = require('fibers');
var Future = require('fibers/future');
var ProgressBar = require('progress');
var buildmessage = require('./buildmessage.js');
// XXX: Are we happy with chalk (and its sub-dependencies)?
var chalk = require('chalk');
var cleanup = require('./cleanup.js');

PROGRESS_DEBUG = !!process.env.METEOR_PROGRESS_DEBUG;
FORCE_PRETTY=undefined;
if (process.env.METEOR_PRETTY_OUTPUT) {
  FORCE_PRETTY = process.env.METEOR_PRETTY_OUTPUT != '0'
}

var Console = function (options) {
  var self = this;

  options = options || {};

  // The progress bar we are showing on-screen, if enabled
  self._progressBar = false;
  // The current status text for the progress bar
  self._progressBarText = null;
  // The current progress we are watching
  self._watching = null;

  self._statusPoller = null;
  self._lastStatusPoll = 0;

  // Legacy helpers
  self.stdout = {};
  self.stderr = {};
  self.stdout.write = function (msg) {
    self._legacyWrite(LEVEL_INFO, msg);
  };
  self.stderr.write = function (msg) {
    self._legacyWrite(LEVEL_WARN, msg);
  };

  self._stream = process.stdout;

  self._pretty = (FORCE_PRETTY !== undefined ? FORCE_PRETTY : false);

  cleanup.onExit(function (sig) {
    self.enableProgressBar(false);
  });
};


PROGRESS_BAR_WIDTH = 20;
PROGRESS_BAR_FORMAT = '[:bar] :percent :etas';
STATUS_POSITION = PROGRESS_BAR_WIDTH + 15;
STATUS_MAX_LENGTH = 40;


// Message to show when we don't know what we're doing
// XXX: ? FALLBACK_STATUS = 'Pondering';
FALLBACK_STATUS = '';

// This function returns a future which resolves after a timeout. This
// demonstrates manually resolving futures.
function sleep(ms) {
  var future = new Future;
  setTimeout(function() {
    future.return();
  }, ms);
  return future.wait();
};

LEVEL_CODE_ERROR = 4;
LEVEL_CODE_WARN = 3;
LEVEL_CODE_INFO = 2;
LEVEL_CODE_DEBUG = 1;

LEVEL_ERROR = { code: LEVEL_CODE_ERROR };
LEVEL_WARN = { code: LEVEL_CODE_WARN };
LEVEL_INFO = { code: LEVEL_CODE_INFO };
LEVEL_DEBUG = { code: LEVEL_CODE_DEBUG };

_.extend(Console.prototype, {
  setPretty: function (pretty) {
    var self = this;
    if (FORCE_PRETTY === undefined) {
      self._pretty = pretty;
    }
  },

  _renderProgressBar: function () {
    var self = this;
    if (self._progressBar) {
      // Force repaint
      self._progressBar.lastDraw = '';

      self._progressBar.render();

      if (self._progressBarText) {
        var text = self._progressBarText;
        if (text > STATUS_MAX_LENGTH) {
          text = text.substring(0, STATUS_MAX_LENGTH - 3) + "...";
        } else {
          while (text.length < STATUS_MAX_LENGTH) {
            text = text + ' ';
          }
        }
        self._stream.cursorTo(STATUS_POSITION);
        self._stream.write(chalk.bold(text));
      }
    }
  },

  _statusPoll: function () {
    var self = this;

    self._lastStatusPoll = Date.now();

    var rootProgress = buildmessage.getRootProgress();
    if (PROGRESS_DEBUG) {
      rootProgress.dump(process.stdout, {skipDone: true});
    }
    var current = (rootProgress ? rootProgress.getCurrentProgress() : null);
    if (self._watching === current) {
      return;
    }

    self._watching = current;
    var title = (current != null ? current._title : null) || FALLBACK_STATUS;
    if (title != self._progressBarText) {
      self._progressBarText = title;
      self._renderProgressBar();
    }

    self._watchProgress();
  },

  // Like Patience.nudge(); this can be called during long lived operations
  // where the timer may be starved off the CPU.  It will execute the poll if
  // it has been 'too long'
  statusPollMaybe: function () {
    var self = this;
    var now = Date.now();

    if ((now - self._lastStatusPoll) < 50) {
      return;
    }
    self._statusPoll();
  },

<<<<<<< HEAD
=======
  enableStatusPoll: function () {
    var self = this;
    Fiber(function () {
      while (true) {
        sleep(50);

        self._statusPoll();
      }
    }).run();
  },

>>>>>>> 39990a34
  info: function(/*arguments*/) {
    var self = this;

    var message = self._format(arguments);
    self._print(LEVEL_INFO, message);
  },

  warn: function(/*arguments*/) {
    var self = this;

    var message = self._format(arguments);
    self._print(LEVEL_WARN, message);
  },

  error: function(/*arguments*/) {
    var self = this;

    var message = self._format(arguments);
    self._print(LEVEL_ERROR, message);
  },

  _legacyWrite: function (level, message) {
    var self = this;
    if(message.substr(-1) == '\n') {
      message = message.substr(0, message.length - 1);
    }
    self._print(level, message);
  },

  _print: function(level, message) {
    var self = this;

    // We need to hide the progress bar before printing the message
    var progressBar = self._progressBar;
    if (progressBar) {
      self._stream.clearLine();
      self._stream.cursorTo(0);
    }

    // stdout/stderr is determined by the log level
    // XXX: We should probably just implement Loggers with observers
    var dest = process.stdout;
    if (level) {
      switch (level.code) {
        case LEVEL_CODE_ERROR:
          dest = process.stderr;
          break;
        case LEVEL_CODE_WARN:
          dest = process.stderr;
          break;
      }
    }

    // Pick the color/weight if in pretty mode
    var style = null;
    if (level && self._pretty) {
      switch (level.code) {
        case LEVEL_CODE_ERROR:
          style = chalk.bold.red;
          break;
        case LEVEL_CODE_WARN:
          style = chalk.red;
          break;
      }
    }

    if (style) {
      dest.write(style(message + '\n'));
    } else {
      dest.write(message + '\n');
    }

    // Repaint the progress bar if we hid it
    if (progressBar) {
      self._renderProgressBar();
    }
  },

  _format: function (logArguments) {
    var self = this;

    var message = '';
    var format = logArguments[0];
    message = format;
    return message;
  },

  printMessages: function (messages) {
    var self = this;

    if (messages.hasMessages()) {
      self._print(null, "\n" + messages.formatMessages());
    }
  },

  // Enables the progress bar, or disables it when called with (false)
  enableProgressBar: function (enabled) {
    var self = this;

    // No arg => enable
    if (enabled === undefined) {
      enabled = true;
    }

    // Ignore if not in pretty / on TTY
    if (!self._stream.isTTY || !self._pretty) return;

    if (enabled && !self._progressBar) {
      var options = {
        complete: '=',
        incomplete: ' ',
        width: PROGRESS_BAR_WIDTH,
        total: 100,
        clear: true,
        stream: self._stream
      };

      var progressBar = new ProgressBar(PROGRESS_BAR_FORMAT, options);
      progressBar.start = new Date;

      self._progressBar = progressBar;
    } else if (!enabled && self._progressBar) {
      self._progressBar.terminate();
      self._progressBar = null;
    }

    // Start the status poller, which watches the task tree, and periodically
    // repoints the progress bar to the 'active' task.
    if (enabled && !self._statusPoller) {
      self._statusPoller = Fiber(function () {
        while (true) {
          sleep(100);

          if (!self._progressBar) {
            // Stop when we are turned off
            // XXX: In theory, this is a race (?)
            self._statusPoller = null;
            return;
          }

          self._statusPoll();
        }
      });
      self._statusPoller.run();
    } else {
      // The status-poller self-exits when _progressBar is null
    }
  },

  _watchProgress: function () {
    var self = this;

    var watching = self._watching;
    if (!watching) {
      // No active task
      return;
    }

    watching.addWatcher(function (state) {
      if (watching != self._watching) {
        // No longer active
        // XXX: De-register with watching?
        return;
      }

      var progressBar = self._progressBar;
      if (!progressBar) {
        // Progress bar disabled; don't bother with the computation
        return;
      }

      var fraction;
      if (state.done) {
        fraction = 1.0;
      } else {
        var current = state.current;
        var end = state.end;
        if (end === undefined || end == 0 || current == 0) {
          // Arbitrary end-point
          fraction = progressBar.curr / 100;
        } else {
          fraction = current / end;
        }
      }

      if (!isNaN(fraction) && fraction >= 0) {
        progressBar.curr = Math.floor(fraction * progressBar.total);
        self._renderProgressBar();
      }
    });
  }

});

Console.prototype.warning = Console.prototype.warn;

exports.Console = new Console;<|MERGE_RESOLUTION|>--- conflicted
+++ resolved
@@ -162,8 +162,6 @@
     self._statusPoll();
   },
 
-<<<<<<< HEAD
-=======
   enableStatusPoll: function () {
     var self = this;
     Fiber(function () {
@@ -175,7 +173,6 @@
     }).run();
   },
 
->>>>>>> 39990a34
   info: function(/*arguments*/) {
     var self = this;
 
