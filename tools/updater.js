--- conflicted
+++ resolved
@@ -33,13 +33,6 @@
 };
 
 var checkForUpdate = function (showBanner) {
-<<<<<<< HEAD
-  // XXX we should ignore errors here, right?  but still do the "can we update
-  // this app with a locally available release" check.
-  catalog.official.refresh();
-
-  if (!release.current.isProperRelease())
-=======
   var messages = buildmessage.capture(function () {
     catalog.official.refresh();
 
@@ -57,7 +50,6 @@
     // XXX But maybe if it's just a "we're offline" message we should keep
     //     going? In case we want to present the "hey there's a locally
     //     available recommended release?
->>>>>>> dfd1fbcb
     return;
   }
 };
@@ -75,27 +67,6 @@
       // ... ignore
     }
 
-<<<<<<< HEAD
-  updateMeteorToolSymlink();
-
-  maybeShowBanners();
-};
-
-var maybeShowBanners = function () {
-  var releaseData = release.current.getCatalogReleaseData();
-
-  var banner = releaseData.banner;
-  if (banner) {
-    var bannersShown = {};
-    try {
-      bannersShown = JSON.parse(
-        fs.readFileSync(config.getBannersShownFilename()));
-    } catch (e) {
-      // ... ignore
-    }
-
-=======
->>>>>>> dfd1fbcb
     var shouldShowBanner = false;
     if (_.has(bannersShown, release.current.name)) {
       // XXX use EJSON so that we can just have Dates
@@ -155,17 +126,11 @@
   }
 };
 
-<<<<<<< HEAD
-// Update ~/.meteor0/meteor to point to the tool binary from the tools of the
-// latest recommended release on the default release track.
-var updateMeteorToolSymlink = function () {
-=======
 // Update ~/.meteor/meteor to point to the tool binary from the tools of the
 // latest recommended release on the default release track.
 var updateMeteorToolSymlink = function () {
   buildmessage.assertInCapture();
 
->>>>>>> dfd1fbcb
   // Get the latest release version of METEOR-CORE. (*Always* of the default
   // track, not of whatever we happen to be running: we always want the tool
   // symlink to go to the default track.)
@@ -189,11 +154,7 @@
 
   var localLatestReleaseLink = tropohouse.default.latestMeteorSymlink();
   if (!utils.startsWith(localLatestReleaseLink, relativeToolPath + path.sep)) {
-<<<<<<< HEAD
-    // The latest release from the catalog is not where the ~/.meteor0/meteor
-=======
     // The latest release from the catalog is not where the ~/.meteor/meteor
->>>>>>> dfd1fbcb
     // symlink points to. Let's make sure we have that release on disk,
     // and then update the symlink.
     try {
@@ -201,38 +162,23 @@
         buildmessage.enterJob({
           title: "downloading tool package " + latestRelease.tool
         }, function () {
-<<<<<<< HEAD
-          tropohouse.default.maybeDownloadPackageForArchitectures(
-            {packageName: latestReleaseToolPackage,
-             version: latestReleaseToolVersion},
-            [archinfo.host()],
-            true);
-=======
           tropohouse.default.maybeDownloadPackageForArchitectures({
             packageName: latestReleaseToolPackage,
             version: latestReleaseToolVersion,
             architectures: [archinfo.host()],
             silent: true
           });
->>>>>>> dfd1fbcb
         });
         _.each(latestRelease.packages, function (pkgVersion, pkgName) {
           buildmessage.enterJob({
             title: "downloading package " + pkgName + "@" + pkgVersion
           }, function () {
-<<<<<<< HEAD
-            tropohouse.default.maybeDownloadPackageForArchitectures(
-              {packageName: pkgName, version: pkgVersion},
-              [archinfo.host()],
-              true);
-=======
             tropohouse.default.maybeDownloadPackageForArchitectures({
               packageName: pkgName,
               version: pkgVersion,
               architectures: [archinfo.host()],
               silent: true
             });
->>>>>>> dfd1fbcb
           });
         });
       });
