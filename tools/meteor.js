--- conflicted
+++ resolved
@@ -36,14 +36,9 @@
   var config = require('./config.js');
 
   var Future = require('fibers/future');
-<<<<<<< HEAD
-
-  // This code is duplicated in app/server/server.js.
-  var MIN_NODE_VERSION = 'v0.10.21';
-=======
+
   // This code is duplicated in tools/server/boot.js.
   var MIN_NODE_VERSION = 'v0.10.22';
->>>>>>> f2e3481d
   if (require('semver').lt(process.version, MIN_NODE_VERSION)) {
     process.stderr.write(
       'Meteor requires Node ' + MIN_NODE_VERSION + ' or later.\n');
