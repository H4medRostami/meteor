var main = require('./main.js');
var path = require('path');
var _ = require('underscore');
<<<<<<< HEAD
var fs = require('fs');
=======
var fs = require("fs");
var child_process = require("child_process");
>>>>>>> f3b9c726
var files = require('./files.js');
var deploy = require('./deploy.js');
var buildmessage = require('./buildmessage.js');
var project = require('./project.js').project;
var warehouse = require('./warehouse.js');
var auth = require('./auth.js');
var config = require('./config.js');
var release = require('./release.js');
var Future = require('fibers/future');
var runLog = require('./run-log.js');
var packageClient = require('./package-client.js');
var utils = require('./utils.js');
var httpHelpers = require('./http-helpers.js');
var archinfo = require('./archinfo.js');
var tropohouse = require('./tropohouse.js');
var packageCache = require('./package-cache.js');
var packageLoader = require('./package-loader.js');
var PackageSource = require('./package-source.js');
var compiler = require('./compiler.js');
var catalog = require('./catalog.js');
var stats = require('./stats.js');
var unipackage = require('./unipackage.js');
<<<<<<< HEAD
var cordova = require('./commands-cordova.js');
var execFileSync = require('./utils.js').execFileSync;
=======

var getLoadedPackages = _.once(function () {
  var uniload = require('./uniload.js');
  return uniload.load({
    packages: [ 'boilerplate-generator' ]
  });
});
>>>>>>> f3b9c726

// The architecture used by Galaxy servers; it's the architecture used
// by 'meteor deploy'.
var DEPLOY_ARCH = 'os.linux.x86_64';

// Given a site name passed on the command line (eg, 'mysite'), return
// a fully-qualified hostname ('mysite.meteor.com').
//
// This is fairly simple for now. It appends 'meteor.com' if the name
// doesn't contain a dot, and it deletes any trailing dots (the
// technically legal hostname 'mysite.com.' is canonicalized to
// 'mysite.com').
//
// In the future, you should be able to make this default to some
// other domain you control, rather than 'meteor.com'.
var qualifySitename = function (site) {
  if (site.indexOf(".") === -1)
    site = site + ".meteor.com";
  while (site.length && site[site.length - 1] === ".")
    site = site.substring(0, site.length - 1);
  return site;
};

// Given a (non necessarily fully qualified) site name from the
// command line, return true if the site is hosted by a Galaxy, else
// false.
var hostedWithGalaxy = function (site) {
  var site = qualifySitename(site);
  return !! require('./deploy-galaxy.js').discoverGalaxy(site);
};

// Get all local packages available. Returns a map from the package name to the
// version record for that package.
var getLocalPackages = function () {
  var ret = {};

  var names = catalog.complete.getAllPackageNames();
  _.each(names, function (name) {
    if (catalog.complete.isLocalPackage(name)) {
      ret[name] = catalog.complete.getLatestVersion(name);
    }
  });

  return ret;
<<<<<<< HEAD
=======
};

var execFileSync = function (file, args, opts) {
  var future = new Future;

  var child_process = require('child_process');
  child_process.execFile(file, args, opts, function (err, stdout, stderr) {
    process.stderr.write(err ? 'failed: ' + file + ' ' + JSON.stringify(args) + '\n' + err.stack + '\n' : '');
    future.return({
      success: ! err,
      stdout: stdout,
      stderr: stderr
    });
  });

  return future.wait();
>>>>>>> f3b9c726
};

///////////////////////////////////////////////////////////////////////////////
// options that act like commands
///////////////////////////////////////////////////////////////////////////////

// Prints the Meteor architecture name of this host
main.registerCommand({
  name: '--arch',
  requiresRelease: false
}, function (options) {
  var archinfo = require('./archinfo.js');
  console.log(archinfo.host());
});

// Prints the current release in use. Note that if there is not
// actually a specific release, we print to stderr and exit non-zero,
// while if there is a release we print to stdout and exit zero
// (making this useful to scripts).
// XXX: What does this mean in our new release-free world?
main.registerCommand({
  name: '--version',
  requiresRelease: false
}, function (options) {
  if (release.current === null) {
    if (! options.appDir)
      throw new Error("missing release, but not in an app?");
    process.stderr.write(
"This project was created with a checkout of Meteor, rather than an\n" +
"official release, and doesn't have a release number associated with\n" +
"it. You can set its release with 'meteor update'.\n");
    return 1;
  }

  if (release.current.isCheckout()) {
    process.stderr.write("Unreleased (running from a checkout)\n");
    return 1;
  }

  console.log(release.current.getDisplayName());
});

// Internal use only. For automated testing.
main.registerCommand({
  name: '--long-version',
  requiresRelease: false
}, function (options) {
  if (files.inCheckout()) {
    process.stderr.write("checkout\n");
    return 1;
  } else if (release.current === null) {
    // .meteor/release says "none" but not in a checkout.
    process.stderr.write("none\n");
    return 1;
  } else {
    process.stdout.write(release.current.name + "\n");
    process.stdout.write(files.getToolsVersion() + "\n");
    return 0;
  }
});

// Internal use only. For automated testing.
main.registerCommand({
  name: '--requires-release',
  requiresRelease: true
}, function (options) {
  return 0;
});

// Internal use only. Makes sure that your Meteor install is totally good to go
// (is "airplane safe"). Specifically, it:
//    - Builds all local packages (including their npm dependencies)
//    - Ensures that all packages in your current release are downloaded
//    - Ensures that all packages used by your app (if any) are downloaded
// (It also ensures you have the dev bundle downloaded, just like every command
// in a checkout.)
<<<<<<< HEAD
//
// The use case is, for example, cloning an app from github, running this
// command, then getting on an airplane.
//
=======
//
// The use case is, for example, cloning an app from github, running this
// command, then getting on an airplane.
//
>>>>>>> f3b9c726
// This does NOT guarantee a *re*build of all local packages (though it will
// download any new dependencies). If you want to rebuild all local packages,
// call meteor rebuild. That said, rebuild should only be necessary if there's a
// bug in the build tool... otherwise, packages should be rebuilt whenever
// necessary!
main.registerCommand({
  name: '--get-ready'
}, function (options) {
  // It is not strictly needed, but it is thematically a good idea to refresh
  // the official catalog when we call get-ready, since it is an
  // internet-requiring action.
  catalog.official.refresh();

  var loadPackages = function (packagesToLoad, loader) {
<<<<<<< HEAD
    buildmessage.assertInCapture();
=======
>>>>>>> f3b9c726
    _.each(packagesToLoad, function (name) {
      // Calling getPackage on the loader will return a unipackage object, which
      // means that the package will be compiled/downloaded. That we throw the
      // package variable away afterwards is immaterial.
      loader.getPackage(name);
    });
  };

<<<<<<< HEAD
  var messages = buildmessage.capture({
    title: 'getting packages ready'
  }, function () {
    // First, build all accessible *local* packages, whether or not this app
    // uses them.  Use the "all packages are local" loader.
    loadPackages(catalog.complete.getLocalPackageNames(),
                 new packageLoader.PackageLoader({versions: null}));

    // In an app? Get the list of packages used by this app. Calling getVersions
    // on the project will ensureDepsUpToDate which will ensure that all builds
    // of everything we need from versions have been downloaded. (Calling
    // buildPackages may be redundant, but can't hurt.)
    if (options.appDir) {
      loadPackages(_.keys(project.getVersions()), project.getPackageLoader());
    }

=======

  var messages = buildmessage.capture(function () {
    // First, build all accessible *local* packages, whether or not this app
    // uses them.  Use the "all packages are local" loader.
    loadPackages(catalog.complete.getLocalPackageNames(),
                 new packageLoader.PackageLoader({versions: null}));

    // In an app? Get the list of packages used by this app. Calling getVersions
    // on the project will ensureDepsUpToDate which will ensure that all builds
    // of everything we need from versions have been downloaded. (Calling
    // buildPackages may be redundant, but can't hurt.)
    if (options.appDir) {
      loadPackages(_.keys(project.getVersions), project.getPackageLoader());
    }

>>>>>>> f3b9c726
    // Using a release? Get all the packages in the release.
    if (release.current.isProperRelease()) {
      var releasePackages = release.current.getPackages();
      // HACK: relies on fact that the function below doesn't actually
      //       have any relation to the project directory
      project._ensurePackagesExistOnDisk(releasePackages, { verbose: true });
      loadPackages(
        _.keys(releasePackages),
        new packageLoader.PackageLoader({versions: releasePackages}));
    }
  });

  if (messages.hasMessages()) {
<<<<<<< HEAD
    process.stderr.write("\n" + messages.formatMessages());
=======
    process.stdout.write("\n" + messages.formatMessages());
>>>>>>> f3b9c726
    return 1;
  };

  console.log("You are ready!");
  return 0;
});

///////////////////////////////////////////////////////////////////////////////
// run
///////////////////////////////////////////////////////////////////////////////

main.registerCommand({
  name: 'run',
  requiresApp: true,
  maxArgs: Infinity,
  options: {
    port: { type: String, short: "p", default: '3000' },
    'app-port': { type: String },
    production: { type: Boolean },
    'raw-logs': { type: Boolean },
    settings: { type: String },
    'no-server': { type: Boolean },
    program: { type: String },
    // With --once, meteor does not re-run the project if it crashes
    // and does not monitor for file changes. Intentionally
    // undocumented: intended for automated testing (eg, cli-test.sh),
    // not end-user use. #Once
    once: { type: Boolean }
  }
}, function (options) {

  // Calculate project versions. (XXX: Theoretically, we should not be doing it
  // here. We should do it lazily, if the command calls for it. However, we do
  // end up recalculating them for stats, for example, and, more importantly, we
  // have noticed some issues if we just leave this in the air. We think that
  // those issues are concurrency-related, or possibly some weird
  // order-of-execution of interaction that we are failing to understand. This
  // seems to fix it in a clear and understandable fashion.)
<<<<<<< HEAD
  var messages = buildmessage.capture(function () {
    project.getVersions();  // #StructuredProjectInitialization
  });
  if (messages.hasMessages()) {
    process.stderr.write(messages.formatMessages());
    return 1;
  }
=======
  project.getVersions();
>>>>>>> f3b9c726

  // XXX factor this out into a {type: host/port}?
  var portMatch = options.port.match(/^(?:(.+):)?([0-9]+)$/);
  if (!portMatch) {
    process.stderr.write(
"run: --port (-p) must be a number or be of the form 'host:port' where\n" +
"port is a number. Try 'meteor help run' for help.\n");
    return 1;
  }
  var proxyHost = portMatch[1] || 'localhost';
  var proxyPort = parseInt(portMatch[2]);

  // If additional args were specified, then also start a mobile build.
  if (options.args.length) {
    // will asynchronously start mobile emulators/devices
    try {
      var localPath = path.join(options.appDir, '.meteor', 'local');
      cordova.buildPlatforms(localPath, options.args,
        _.extend({}, options, { host: proxyHost, port: proxyPort }));
      cordova.runPlatforms(localPath, options.args);
    } catch (err) {
      process.stderr.write(err.message + '\n');
      return 1;
    }
  }

  if (options['no-server'])
    return 0;

  var appHost, appPort;
  if (options['app-port']) {
    var appPortMatch = options['app-port'].match(/^(?:(.+):)?([0-9]+)?$/);
    if (!appPortMatch) {
      process.stderr.write(
"run: --app-port must be a number or be of the form 'host:port' where\n" +
"port is a number. Try 'meteor help run' for help.\n");
      return 1;
    }
    appHost = appPortMatch[1] || null;
    // It's legit to specify `--app-port host:` and still let the port be
    // randomized.
    appPort = appPortMatch[2] ? parseInt(appPortMatch[2]) : null;
  }

  if (release.forced) {
    var appRelease = project.getMeteorReleaseVersion();
    if (release.current.name !== appRelease) {
      console.log("=> Using Meteor %s as requested (overriding Meteor %s)",
                  release.current.name, appRelease);
      console.log();
    }
  }

  auth.tryRevokeOldTokens({timeout: 1000});

  if (options['raw-logs'])
    runLog.setRawLogs(true);

  var runAll = require('./run-all.js');
  return runAll.run(options.appDir, {
    proxyPort: proxyPort,
    proxyHost: proxyHost,
    appPort: appPort,
    appHost: appHost,
    settingsFile: options.settings,
    program: options.program || undefined,
    buildOptions: {
      minify: options.production
    },
    rootUrl: process.env.ROOT_URL,
    mongoUrl: process.env.MONGO_URL,
    oplogUrl: process.env.MONGO_OPLOG_URL,
    once: options.once
  });
});

///////////////////////////////////////////////////////////////////////////////
// create
///////////////////////////////////////////////////////////////////////////////

main.registerCommand({
  name: 'create',
  maxArgs: 1,
  options: {
    list: { type: Boolean },
    example: { type: String },
    package: { type: Boolean }
  }
}, function (options) {

  // Creating a package is much easier than creating an app, so if that's what
  // we are doing, do that first. (For example, we don't springboard to the
  // latest release to create a package if we are inside an app)
  if (options.package) {
    var packageName = options.args[0];

    // No package examples exist yet.
    if (options.list && options.example) {
      process.stderr.write("No package examples exist at this time.\n\n");
      throw new main.ShowUsage;
    }

    if (fs.existsSync(packageName)) {
      process.stderr.write(packageName + ": Already exists\n");
      return 1;
    }

    var transform = function (x) {
      var xn = x.replace(/~name~/g, packageName);

      // If we are running from checkout, comment out the line sourcing packages
      // from a release, with the latest release filled in (in case they do want
      // to publish later). If we are NOT running from checkout, fill it out
      // with the current release.
      var relString;
      if (release.current.isCheckout()) {
        xn = xn.replace(/~cc~/g, "//");
        var rel = catalog.complete.getDefaultReleaseVersion();
        var relString = rel.track + "@" + rel.version;
      } else {
        xn = xn.replace(/~cc~/g, "");
        relString = release.current.name;
      }

      // If we are not in checkout, write the current release here.
      return xn.replace(/~release~/g, relString);
    };

    files.cp_r(path.join(__dirname, 'skel-pack'), packageName, {
      transformFilename: function (f) {
        return transform(f);
      },
      transformContents: function (contents, f) {
        if ((/(\.html|\.js|\.css)/).test(f))
          return new Buffer(transform(contents.toString()));
        else
          return contents;
      },
      ignore: [/^local$/]
    });

    process.stdout.write(packageName + ": created\n");
    return 0;
  }

  // Suppose you have an app A, and from some directory inside that
  // app, you run 'meteor create /my/new/app'. The new app should use
  // the latest available Meteor release, not the release that A
  // uses. So if we were run from inside an app directory, and the
  // user didn't force a release with --release, we need to
  // springboard to the correct release and tools version.
  //
  // (In particular, it's not sufficient to create the new app with
  // this version of the tools, and then stamp on the correct release
  // at the end.)
  if (! release.current.isCheckout() &&
      release.current.name !== release.latestDownloaded() &&
      ! release.forced) {
    throw new main.SpringboardToLatestRelease;
  }

  var exampleDir = path.join(__dirname, '..', 'examples');
  var examples = _.reject(fs.readdirSync(exampleDir), function (e) {
    return (e === 'unfinished' || e === 'other'  || e[0] === '.');
  });

  if (options.list) {
    process.stdout.write("Available examples:\n");
    _.each(examples, function (e) {
      process.stdout.write("  " + e + "\n");
    });
    process.stdout.write("\n" +
"Create a project from an example with 'meteor create --example <name>'.\n");
    return 0;
  };

  var appPath;
  if (options.args.length === 1)
    appPath = options.args[0];
  else if (options.example)
    appPath = options.example;
  else
    throw new main.ShowUsage;

  if (fs.existsSync(appPath)) {
    process.stderr.write(appPath + ": Already exists\n");
    return 1;
  }

  if (files.findAppDir(appPath)) {
    process.stderr.write(
      "You can't create a Meteor project inside another Meteor project.\n");
    return 1;
  }

  var transform = function (x) {
    return x.replace(/~name~/g, path.basename(appPath));
  };

  if (options.example) {
    if (examples.indexOf(options.example) === -1) {
      process.stderr.write(options.example + ": no such example\n\n");
      process.stderr.write("List available applications with 'meteor create --list'.\n");
      return 1;
    } else {
      files.cp_r(path.join(exampleDir, options.example), appPath, {
        ignore: [/^local$/]
      });
    }
  } else {
    files.cp_r(path.join(__dirname, 'skel'), appPath, {
      transformFilename: function (f) {
        return transform(f);
      },
      transformContents: function (contents, f) {
        if ((/(\.html|\.js|\.css)/).test(f))
          return new Buffer(transform(contents.toString()));
        else
          return contents;
      },
      ignore: [/^local$/]
    });
  }

  // We are actually working with a new meteor project at this point, so
  // reorient its path. We might do some things to it, but they should be
  // invisible to the user, so mute non-error output.
  project.setRootDir(appPath);
  project.setMuted(true);
  project.writeMeteorReleaseVersion(
    release.current.isCheckout() ? "none" : release.current.name);
<<<<<<< HEAD
  var messages = buildmessage.capture(function () {
    project._ensureDepsUpToDate();
  });
  if (messages.hasMessages()) {
    process.stderr.write(messages.formatMessages());
    return 1;
  }
=======
  project._ensureDepsUpToDate();
>>>>>>> f3b9c726

  process.stdout.write(appPath + ": created");
  if (options.example && options.example !== appPath)
    process.stderr.write(" (from '" + options.example + "' template)");
  process.stdout.write(".\n\n");

  process.stdout.write(
    "To run your new app:\n" +
      "   cd " + appPath + "\n" +
      "   meteor\n");
});

///////////////////////////////////////////////////////////////////////////////
// run-upgrader
///////////////////////////////////////////////////////////////////////////////

main.registerCommand({
  name: 'run-upgrader',
  hidden: true,
  minArgs: 1,
  maxArgs: 1,
  requiresApp: true
}, function (options) {
  var upgrader = options.args[0];

  var upgraders = require("./upgraders.js");
  console.log("%s: running upgrader %s.",
              path.basename(options.appDir), upgrader);
  upgraders.runUpgrader(upgrader);
});

///////////////////////////////////////////////////////////////////////////////
// bundle
///////////////////////////////////////////////////////////////////////////////

main.registerCommand({
  name: 'bundle',
  minArgs: 1,
  maxArgs: 1,
  requiresApp: true,
  options: {
    debug: { type: Boolean },
    directory: { type: Boolean },
    architecture: { type: String },
    // Undocumented
    'for-deploy': { type: Boolean },
    port: { type: String, short: "p", default: "localhost:3000" },
    settings: { type: String}, // XXX document
    'ios-path': { type: String },
    'android-path': { type: String },
  }
}, function (options) {
  // XXX if they pass a file that doesn't end in .tar.gz or .tgz, add
  // the former for them

  // XXX output, to stderr, the name of the file written to (for human
  // comfort, especially since we might change the name)

  // XXX name the root directory in the bundle based on the basename
  // of the file, not a constant 'bundle' (a bit obnoxious for
  // machines, but worth it for humans)

  // Error handling for options.architecture. We must pass in only one of three
  // architectures. See archinfo.js for more information on what the
  // architectures are, what they mean, et cetera.
  var VALID_ARCHITECTURES =
  ["os.osx.x86_64", "os.linux.x86_64", "os.linux.x86_32"];
  if (options.architecture &&
      _.indexOf(VALID_ARCHITECTURES, options.architecture) === -1) {
    process.stderr.write("Invalid architecture: " + options.architecture + "\n");
    process.stderr.write(
      "Please use one of the following: " + VALID_ARCHITECTURES + "\n");
    process.exit(1);
  }
<<<<<<< HEAD

  var bundleArch =  options.architecture || archinfo.host();

  var localPath = path.join(options.appDir, '.meteor', 'local');

  var mobilePlatforms = {};
  if (options['ios-path'])
    mobilePlatforms.ios = options['ios-path'];
  if (options['android-path'])
    mobilePlatforms.android = options['android-path'];

  if (! _.isEmpty(mobilePlatforms)) {
    var cordovaSettings = {};

    // XXX factor this out into a {type: host/port}?
    var portMatch = options.port.match(/^(?:(.+):)?([0-9]+)$/);
    if (!portMatch) {
      process.stderr.write(
  "run: --port (-p) must be a number or be of the form 'host:port' where\n" +
  "port is a number. Try 'meteor help run' for help.\n");
      return 1;
    }
    var proxyHost = portMatch[1] || null;
    var proxyPort = parseInt(portMatch[2]);

    cordova.buildPlatforms(localPath, _.keys(mobilePlatforms),
      _.extend({}, options, {
        appName: path.basename(options.appDir),
        host: proxyHost,
        port: proxyPort
      }));
  }

  var buildDir = path.join(localPath, 'build_tar');
=======
  var bundleArch =  options.architecture || archinfo.host();

  var buildDir = path.join(options.appDir, '.meteor', 'local', 'build_tar');
>>>>>>> f3b9c726
  var outputPath = path.resolve(options.args[0]); // get absolute path
  var bundlePath = options['directory'] ?
      outputPath : path.join(buildDir, 'bundle');

  var loader;
  var messages = buildmessage.capture(function () {
    loader = project.getPackageLoader();
  });
  if (messages.hasMessages()) {
    process.stderr.write("Errors prevented bundling your app:\n");
    process.stderr.write(messages.formatMessages());
    return 1;
  }

  var bundler = require(path.join(__dirname, 'bundler.js'));
  var loader = project.getPackageLoader();

  var bundleResult = bundler.bundle({
    outputPath: bundlePath,
    buildOptions: {
      minify: ! options.debug,
      // XXX is this a good idea, or should linux be the default since
      //     that's where most people are deploying
      //     default?  i guess the problem with using DEPLOY_ARCH as default
      //     is then 'meteor bundle' with no args fails if you have any local
      //     packages with binary npm dependencies
      arch: bundleArch
    }
  });
  if (bundleResult.errors) {
    process.stderr.write("Errors prevented bundling:\n");
    process.stderr.write(bundleResult.errors.formatMessages());
    return 1;
  }

  // Copy over the Cordova builds AFTER we bundle so that they are not included
  // in the main bundle.
  _.each(mobilePlatforms, function (platformPath, platformName) {
    var buildPath = path.join(localPath, 'cordova-build',
                              'platforms', platformName);
    files.cp_r(buildPath, platformPath);
  });

  if (!options['directory']) {
    try {
      files.createTarball(path.join(buildDir, 'bundle'), outputPath);
    } catch (err) {
      console.log(JSON.stringify(err));
      process.stderr.write("Couldn't create tarball\n");
    }
  }
  files.rm_recursive(buildDir);
});

///////////////////////////////////////////////////////////////////////////////
// mongo
///////////////////////////////////////////////////////////////////////////////

main.registerCommand({
  name: 'mongo',
  maxArgs: 1,
  options: {
    url: { type: Boolean, short: 'U' }
  },
  requiresApp: function (options) {
    return options.args.length === 0;
  }
}, function (options) {
  var mongoUrl;
  var usedMeteorAccount = false;

  if (options.args.length === 0) {
    // localhost mode
    var findMongoPort =
      require('./run-mongo.js').findMongoPort;
    var mongoPort = findMongoPort(options.appDir);

    // XXX detect the case where Meteor is running, but MONGO_URL was
    // specified?

    if (! mongoPort) {
      process.stdout.write(
"mongo: Meteor isn't running a local MongoDB server.\n" +
"\n" +
"This command only works while Meteor is running your application\n" +
"locally. Start your application first. (This error will also occur if\n" +
"you asked Meteor to use a different MongoDB server with $MONGO_URL when\n" +
"you ran your application.)\n" +
"\n" +
"If you're trying to connect to the database of an app you deployed\n" +
"with 'meteor deploy', specify your site's name with this command.\n"
);
      return 1;
    }
    mongoUrl = "mongodb://127.0.0.1:" + mongoPort + "/meteor";

  } else {
    // remote mode
    var site = qualifySitename(options.args[0]);
    config.printUniverseBanner();

    if (hostedWithGalaxy(site)) {
      var deployGalaxy = require('./deploy-galaxy.js');
      mongoUrl = deployGalaxy.temporaryMongoUrl(site);
    } else {
      mongoUrl = deploy.temporaryMongoUrl(site);
      usedMeteorAccount = true;
    }

    if (! mongoUrl)
      // temporaryMongoUrl() will have printed an error message
      return 1;
  }
  if (options.url) {
    console.log(mongoUrl);
  } else {
    if (usedMeteorAccount)
      auth.maybePrintRegistrationLink();
    process.stdin.pause();
    var runMongo = require('./run-mongo.js');
    runMongo.runMongoShell(mongoUrl);
    throw new main.WaitForExit;
  }
});

///////////////////////////////////////////////////////////////////////////////
// reset
///////////////////////////////////////////////////////////////////////////////

main.registerCommand({
  name: 'reset',
  // Doesn't actually take an argument, but we want to print an custom
  // error message if they try to pass one.
  maxArgs: 1,
  requiresApp: true
}, function (options) {
  if (options.args.length !== 0) {
    process.stderr.write(
"meteor reset only affects the locally stored database.\n" +
"\n" +
"To reset a deployed application use\n" +
"  meteor deploy --delete appname\n" +
"followed by\n" +
"  meteor deploy appname\n");
    return 1;
  }

  // XXX detect the case where Meteor is running the app, but
  // MONGO_URL was set, so we don't see a Mongo process

  var findMongoPort =
    require(path.join(__dirname, 'run-mongo.js')).findMongoPort;
  var isRunning = !! findMongoPort(options.appDir);
  if (isRunning) {
    process.stderr.write(
"reset: Meteor is running.\n" +
"\n" +
"This command does not work while Meteor is running your application.\n" +
"Exit the running Meteor development server.\n");
    return 1;
  }

  var localDir = path.join(options.appDir, '.meteor', 'local');
  files.rm_recursive(localDir);

  process.stdout.write("Project reset.\n");
});

///////////////////////////////////////////////////////////////////////////////
// deploy
///////////////////////////////////////////////////////////////////////////////

main.registerCommand({
  name: 'deploy',
  minArgs: 1,
  maxArgs: 1,
  options: {
    'delete': { type: Boolean, short: 'D' },
    debug: { type: Boolean },
    settings: { type: String },
    star: { type: String },
    // No longer supported, but we still parse it out so that we can
    // print a custom error message.
    password: { type: String },
    // Shouldn't be documented until the Galaxy release. Marks the
    // application as an admin app, so that it will be available in
    // Galaxy admin interface.
    admin: { type: Boolean },
    // Override architecture to deploy whatever stuff we have locally, even if
    // it contains binary packages that should be incompatible. A hack to allow
    // people to deploy from checkout or do other weird shit. We are not
    // responsible for the consequences.
    'override-architecture-with-local' : { type: Boolean }
  },
  requiresApp: function (options) {
    return options.delete || options.star ? false : true;
  }
}, function (options) {
  var site = qualifySitename(options.args[0]);
  config.printUniverseBanner();
  var useGalaxy = hostedWithGalaxy(site);
  var deployGalaxy;

  if (options.delete) {
    if (useGalaxy) {
      deployGalaxy = require('./deploy-galaxy.js');
      return deployGalaxy.deleteApp(site);
    } else {
      return deploy.deleteApp(site);
    }
  }

  // We are actually going to end up compiling an app at this point, so figure
  // out its versions. . (XXX: Theoretically, we should not be doing it here. We
  // should do it lazily, if the command calls for it. However, we do end up
  // recalculating them for stats, for example, and, more importantly, we have
  // noticed some issues if we just leave this in the air. We think that those
  // issues are concurrency-related, or possibly some weird order-of-execution
  // of interaction that we are failing to understand. This seems to fix it in a
  // clear and understandable fashion.)
<<<<<<< HEAD
  var messages = buildmessage.capture(function () {
    project.getVersions();  // #StructuredProjectInitialization
  });
  if (messages.hasMessages()) {
    process.stderr.write(messages.formatMessages());
    return 1;
  }
=======
  project.getVersions();
>>>>>>> f3b9c726

  if (options.password) {
    if (useGalaxy) {
      process.stderr.write("Galaxy does not support --password.\n");
    } else {
      process.stderr.write(
"Setting passwords on apps is no longer supported. Now there are\n" +
"user accounts and your apps are associated with your account so that\n" +
"only you (and people you designate) can access them. See the\n" +
"'meteor claim' and 'meteor authorized' commands.\n");
    }
    return 1;
  }

  var starball = options.star;
  if (starball && ! useGalaxy) {
    // XXX it would be nice to support this for non-Galaxy deploys too
    process.stderr.write(
"--star: only supported when deploying to Galaxy.\n");
    return 1;
  }

  var loggedIn = auth.isLoggedIn();
  if (! loggedIn) {
    process.stderr.write(
"To instantly deploy your app on a free testing server, just enter your\n" +
"email address!\n" +
"\n");

    if (! auth.registerOrLogIn())
      return 1;
  }

  // Override architecture iff applicable.
  var buildArch = DEPLOY_ARCH;
  if (options['override-architecture-with-local']) {
    process.stdout.write(
      "\n => WARNING: OVERRIDING DEPLOY ARCHITECTURE WITH LOCAL ARCHITECTURE\n");
    process.stdout.write(
      " => If your app contains binary code, it may break terribly and you will be sad.\n\n");
    buildArch = archinfo.host();
  }

  var buildOptions = {
    minify: ! options.debug,
    arch: buildArch
  };

  var deployResult;
  if (useGalaxy) {
    deployGalaxy = require('./deploy-galaxy.js');
    deployResult = deployGalaxy.deploy({
      app: site,
      appDir: options.appDir,
      settingsFile: options.settings,
      starball: starball,
      buildOptions: buildOptions,
      admin: options.admin
    });
  } else {
    deployResult = deploy.bundleAndDeploy({
      appDir: options.appDir,
      site: site,
      settingsFile: options.settings,
      buildOptions: buildOptions
    });
  }

  if (deployResult === 0) {
    auth.maybePrintRegistrationLink({
      leadingNewline: true,
      // If the user was already logged in at the beginning of the
      // deploy, then they've already been prompted to set a password
      // at least once before, so we use a slightly different message.
      firstTime: ! loggedIn
    });
  }

  return deployResult;
});

///////////////////////////////////////////////////////////////////////////////
// logs
///////////////////////////////////////////////////////////////////////////////

main.registerCommand({
  name: 'logs',
  minArgs: 1,
  maxArgs: 1,
  options: {
    // XXX once Galaxy is released, document this
    stream: { type: Boolean, short: 'f' }
  }
}, function (options) {
  var site = qualifySitename(options.args[0]);

  if (hostedWithGalaxy(site)) {
    var deployGalaxy = require('./deploy-galaxy.js');
    var ret = deployGalaxy.logs({
      app: site,
      streaming: options.stream
    });
    if (options.stream && ret === null)
      throw new main.WaitForExit;
    return ret;
  } else {
    return deploy.logs(site);
  }
});

///////////////////////////////////////////////////////////////////////////////
// authorized
///////////////////////////////////////////////////////////////////////////////

main.registerCommand({
  name: 'authorized',
  minArgs: 1,
  maxArgs: 1,
  options: {
    add: { type: String, short: "a" },
    remove: { type: String, short: "r" },
    list: { type: Boolean }
  }
}, function (options) {

  if (options.add && options.remove) {
    process.stderr.write(
      "Sorry, you can only add or remove one user at a time.\n");
    return 1;
  }

  if ((options.add || options.remove) && options.list) {
    process.stderr.write(
"Sorry, you can't change the users at the same time as you're listing them.\n");
    return 1;
  }

  config.printUniverseBanner();
  auth.pollForRegistrationCompletion();
  var site = qualifySitename(options.args[0]);

  if (hostedWithGalaxy(site)) {
    process.stderr.write(
"Sites hosted on Galaxy do not have an authorized user list.\n" +
"Instead, go to your Galaxy dashboard to change the authorized users\n" +
"of your Galaxy.\n");
    return 1;
  }

  if (! auth.isLoggedIn()) {
    process.stderr.write(
      "You must be logged in for that. Try 'meteor login'.\n");
    return 1;
  }

  if (options.add)
    return deploy.changeAuthorized(site, "add", options.add);
  else if (options.remove)
    return deploy.changeAuthorized(site, "remove", options.remove);
  else
    return deploy.listAuthorized(site);
});

///////////////////////////////////////////////////////////////////////////////
// claim
///////////////////////////////////////////////////////////////////////////////

main.registerCommand({
  name: 'claim',
  minArgs: 1,
  maxArgs: 1
}, function (options) {
  config.printUniverseBanner();
  auth.pollForRegistrationCompletion();
  var site = qualifySitename(options.args[0]);

  if (! auth.isLoggedIn()) {
    process.stderr.write(
"You must be logged in to claim sites. Use 'meteor login' to log in.\n" +
"If you don't have a Meteor developer account yet, create one by clicking\n" +
"'Sign in' and then 'Create account' at www.meteor.com.\n\n");
    return 1;
  }

  if (hostedWithGalaxy(site)) {
    process.stderr.write(
      "Sorry, you can't claim sites that are hosted on Galaxy.\n");
    return 1;
  }

  return deploy.claim(site);
});


///////////////////////////////////////////////////////////////////////////////
// test-packages
///////////////////////////////////////////////////////////////////////////////

//
// Test your local packages.
//
main.registerCommand({
  name: 'test-packages',
  maxArgs: Infinity,
  options: {
    port: { type: String, short: "p", default: "localhost:3000" },
    deploy: { type: String },
    production: { type: Boolean },
    settings: { type: String },
    // Undocumented. See #Once
    once: { type: Boolean },
    // Undocumented. To ensure that QA covers both
    // PollingObserveDriver and OplogObserveDriver, this option
    // disables oplog for tests.  (It still creates a replset, it just
    // doesn't do oplog tailing.)
    'disable-oplog': { type: Boolean },
    // Undocumented flag to use a different test driver.
    'driver-package': { type: String },
<<<<<<< HEAD

    // Undocumented, sets the path of where the temp app should be created
    'test-app-path': { type: String },

    // hard-coded options with all known Cordova platforms
    ios: { type: Boolean },
    'ios-device': { type: Boolean },
    android: { type: Boolean },
    'android-device': { type: Boolean }
  }
}, function (options) {
  // XXX factor this out into a {type: host/port}?
  var portMatch = options.port.match(/^(?:(.+):)?([0-9]+)$/);
  if (!portMatch) {
    process.stderr.write(
"run: --port (-p) must be a number or be of the form 'host:port' where\n" +
"port is a number. Try 'meteor help run' for help.\n");
    return 1;
  }
  var proxyHost = portMatch[1] || 'localhost';
  var proxyPort = parseInt(portMatch[2]);

  // XXX not good to change the options this way
  options.port = proxyPort;
  options.host = proxyHost;

  var testPackages = null;
  try {
    var packages = getPackagesForTest(options.args);
    testPackages = packages.testPackages;
    localPackages = packages.localPackages;
    options.localPackageNames = packages.localPackages;
=======
    // If set also compiles a cordova client target and serves it on
    // localhost:8000
    cordova: { type: Boolean }
  }
}, function (options) {
  var testPackages = null;
  try {
    testPackages = getPackagesForTest(options.args);
>>>>>>> f3b9c726
  } catch (err) {
    process.stderr.write('\n' + err.message);
    return 1;
  }

  // Make a temporary app dir (based on the test runner app). This will be
  // cleaned up on process exit. Using a temporary app dir means that we can
  // run multiple "test-packages" commands in parallel without them stomping
  // on each other.
  //
  // Note: testRunnerAppDir deliberately DOES NOT MATCH the app
  // package search path baked into release.current.catalog: we are
  // bundling the test runner app, but finding app packages from the
  // current app (if any).
  var testRunnerAppDir =
    options['test-app-path'] || files.mkdtemp('meteor-test-run');
  files.cp_r(path.join(__dirname, 'test-runner-app'), testRunnerAppDir);

<<<<<<< HEAD
  // We are going to operate in the special test project, so let's remap our
  // main project to the test directory.
  project.setRootDir(testRunnerAppDir);
  project.setMuted(true); // Mute output where applicable
  project.writeMeteorReleaseVersion(release.current.name || 'none');
  project.forceEditPackages(
    [options['driver-package'] || 'test-in-browser'],
    'add');

  var mobileOptions = ['ios', 'ios-device', 'android', 'android-device'];
  var mobilePlatforms = [];

  _.each(mobileOptions, function (option) {
    if (options[option])
      mobilePlatforms.push(option);
  });

  if (! _.isEmpty(mobilePlatforms)) {
    var localPath = path.join(testRunnerAppDir, '.meteor', 'local');

    var platforms =
      _.map(mobilePlatforms, function (t) { return t.replace(/-device$/, ''); });

    platforms = _.uniq(platforms);

    project.addCordovaPlatforms(platforms);

    try {
      cordova.buildPlatforms(localPath, mobilePlatforms,
        _.extend({}, options, {
          appName: path.basename(testRunnerAppDir)
        }));
      cordova.runPlatforms(localPath, mobilePlatforms);
    } catch (err) {
      process.stderr.write(err.message + '\n');
      return 1;
    }
=======

  if (options.cordova) {
    var spawn = require('child_process').spawn;
    var eachline = require('eachline');
    var meteorCommand = process.argv.slice(0, 2);

    var additionalArgs = options.port ? ['--port', options.port] : [];
    var testPackagesProcess = spawn(meteorCommand[0],
      [meteorCommand[1], 'cordova', 'serve'].concat(additionalArgs),
      { cwd: testRunnerAppDir });

    eachline(testPackagesProcess.stdout, 'utf8', function (line) {
      process.stdout.write('cordova serve: ' + line + '\n');
    });

    eachline(testPackagesProcess.stdout, 'utf8', function (line) {
      process.stdout.write('cordova serve (stderr): ' + line + '\n');
    });
>>>>>>> f3b9c726
  }

  return runTestAppForPackages(testPackages, testRunnerAppDir, options);
});

// Ensures that packages are prepared and built for testing
var getPackagesForTest = function (packages) {
  var testPackages;
  var localPackageNames = [];
  if (packages.length === 0) {
    // Only test local packages if no package is specified.
    // XXX should this use the new getLocalPackageNames?
    var packageList = getLocalPackages();
    if (! packageList) {
      // Couldn't load the package list, probably because some package
      // has a parse error. Bail out -- this kind of sucks; we would
      // like to find a way to get reloading.
      throw new Error("No packages to test");
    }
    testPackages = _.keys(packageList);
  } else {
    var messages = buildmessage.capture(function () {
      testPackages = _.map(packages, function (p) {
        return buildmessage.enterJob({
          title: "trying to test package `" + p + "`"
        }, function () {

          // If it's a package name, just pass it through.
          if (p.indexOf('/') === -1) {
            if (p.indexOf('@') !== -1) {
              buildmessage.error(
                "You may not specify versions for local packages: " + p );
              // Recover by returning p anyway.
            }
            // Check to see if this is a real package, and if it is a real
            // package, if it has tests.
            var versionRec = catalog.complete.getLatestVersion(p);
            if (!versionRec) {
              buildmessage.error(
                "Unknown package: " + p );
            }
            if (!catalog.complete.isLocalPackage(p)) {
              buildmessage.error(
                "Not a local package, cannot test: " + p );
              return p;
            }
            if (versionRec && !versionRec.testName) {
              buildmessage.error(
                "There are no tests for package: " + p );
            }
            return p;
          }
          // Otherwise it's a directory; load it into a Package now. Use
          // path.resolve to strip trailing slashes, so that packageName doesn't
          // have a trailing slash.
          //
          // Why use addLocalPackage instead of just loading the packages
          // and passing Unipackage objects to the bundler? Because we
          // actually need the Catalog to know about the package, so that
          // we are able to resolve the test package's dependency on the
          // main package. This is not ideal (I hate how this mutates global
          // state) but it'll do for now.
          var packageDir = path.resolve(p);
          var packageName = path.basename(packageDir);
          catalog.complete.addLocalPackage(packageName, packageDir);
          localPackageNames.push(packageName);
          return packageName;
        });

      });
    });

    if (messages.hasMessages()) {
<<<<<<< HEAD
      process.stderr.write("\n" + messages.formatMessages());
      return 1;
    }
  }

  return { testPackages: testPackages, localPackages: localPackageNames };
};

var runTestAppForPackages = function (testPackages, testRunnerAppDir, options) {
=======
      throw new Error(messages.formatMessages());
    }
  }

  return testPackages;
};

var runTestAppForPackages = function (testPackages, testRunnerAppDir, options) {
  // We are going to operate in the special test project, so let's remap our
  // main project to the test directory.
  project.setRootDir(testRunnerAppDir);
  project.setMuted(true); // Mute output where applicable
  project.writeMeteorReleaseVersion(release.current.name || 'none');
  project.forceEditPackages(
    [options['driver-package'] || 'test-in-browser'],
    'add');

>>>>>>> f3b9c726
  // When we test packages, we need to know their versions and all of their
  // dependencies. We are going to add them to the project and have the project
  // compute them for us. This means that right now, we are testing all packages
  // as they work together.
  var tests = [];
  _.each(testPackages, function(name) {
    var versionRecord = catalog.complete.getLatestVersion(name);
    if (versionRecord && versionRecord.testName) {
      tests.push(versionRecord.testName);
    }
  });

  project.forceEditPackages(tests, 'add');

  var buildOptions = {
    minify: options.production
  };

  var ret;
  if (options.deploy) {
    buildOptions.arch = DEPLOY_ARCH;
    ret = deploy.bundleAndDeploy({
      appDir: testRunnerAppDir,
      site: options.deploy,
      settingsFile: options.settings,
      buildOptions: buildOptions,
      recordPackageUsage: false
    });
  } else {
    var runAll = require('./run-all.js');
    ret = runAll.run(testRunnerAppDir, {
      // if we're testing packages from an app, we still want to make
      // sure the user doesn't 'meteor update' in the app, requiring
      // a switch to a different release
      appDirForVersionCheck: options.appDir,
      proxyPort: options.port,
      disableOplog: options['disable-oplog'],
      settingsFile: options.settings,
      banner: "Tests",
      buildOptions: buildOptions,
      rootUrl: process.env.ROOT_URL,
      mongoUrl: process.env.MONGO_URL,
      oplogUrl: process.env.MONGO_OPLOG_URL,
      once: options.once,
      recordPackageUsage: false
    });
  }

<<<<<<< HEAD
  _.each(options.localPackageNames || [], function (name) {
=======
  _.each(localPackageNames, function (name) {
>>>>>>> f3b9c726
    catalog.complete.removeLocalPackage(name);
  });

  return ret;
};

///////////////////////////////////////////////////////////////////////////////
// rebuild
///////////////////////////////////////////////////////////////////////////////

main.registerCommand({
  name: 'rebuild',
  maxArgs: Infinity,
  hidden: true
}, function (options) {
  var messages;
  var count = 0;
  // No packages specified. Rebuild everything.
  if (options.args.length === 0) {
    if (options.appDir) {
      // The catalog doesn't know about other programs in your app. Let's blow
      // away their .build directories if they have them, and not rebuild
      // them. Sort of hacky, but eh.
      var programsDir = project.getProgramsDirectory();
      var programsSubdirs = project.getProgramsSubdirs();
      _.each(programsSubdirs, function (program) {
        // The implementation of this part of the function might change once we
        // change the control file format to explicitly specify packages and
        // programs instead of just loading everything in the programs directory?
        files.rm_recursive(path.join(programsDir, program, '.build.' + program));
      });
    }

    messages = buildmessage.capture(function () {
      count = catalog.complete.rebuildLocalPackages();
    });
  } else {
    messages = buildmessage.capture(function () {
      count = catalog.complete.rebuildLocalPackages(options.args);
    });
  }
  if (count)
    console.log("Built " + count + " packages.");
  if (messages.hasMessages()) {
<<<<<<< HEAD
    process.stderr.write("\n" + messages.formatMessages());
=======
    process.stdout.write("\n" + messages.formatMessages());
>>>>>>> f3b9c726
    return 1;
  }
});

///////////////////////////////////////////////////////////////////////////////
// login
///////////////////////////////////////////////////////////////////////////////

main.registerCommand({
  name: 'login',
  options: {
    email: { type: String },
    // Undocumented: get credentials on a specific Galaxy. Do we still
    // need this?
    galaxy: { type: String }
  }
}, function (options) {
  return auth.loginCommand(_.extend({
    overwriteExistingToken: true
  }, options));
});


///////////////////////////////////////////////////////////////////////////////
// logout
///////////////////////////////////////////////////////////////////////////////

main.registerCommand({
  name: 'logout'
}, function (options) {
  return auth.logoutCommand(options);
});


///////////////////////////////////////////////////////////////////////////////
// whoami
///////////////////////////////////////////////////////////////////////////////

main.registerCommand({
  name: 'whoami'
}, function (options) {
  return auth.whoAmICommand(options);
});

///////////////////////////////////////////////////////////////////////////////
// admin make-bootstrap-tarballs
///////////////////////////////////////////////////////////////////////////////

main.registerCommand({
  name: 'admin make-bootstrap-tarballs',
  minArgs: 2,
  maxArgs: 2,
  hidden: true,
}, function (options) {
  var releaseNameAndVersion = options.args[0];
  var outputDirectory = options.args[1];

  // In this function, we want to use the official catalog everywhere, because
  // we assume that all packages have been published (along with the release
  // obviously) and we want to be sure to only bundle the published versions.
  catalog.official.refresh();

  var parsed = utils.splitConstraint(releaseNameAndVersion);
  if (!parsed.constraint)
    throw new main.ShowUsage;

  var release = catalog.official.getReleaseVersion(parsed.package,
                                                parsed.constraint);
  if (!release) {
    // XXX this could also mean package unknown.
    process.stderr.write('Release unknown: ' + releaseNameAndVersion + '\n');
    return 1;
  }

  var toolPkg = release.tool && utils.splitConstraint(release.tool);
  if (! (toolPkg && toolPkg.constraint))
    throw new Error("bad tool in release: " + toolPkg);
  var toolPkgBuilds = catalog.official.getAllBuilds(
    toolPkg.package, toolPkg.constraint);
  if (!toolPkgBuilds) {
    // XXX this could also mean package unknown.
    process.stderr.write('Tool version unknown: ' + release.tool + '\n');
    return 1;
  }
  if (!toolPkgBuilds.length) {
    process.stderr.write('Tool version has no builds: ' + release.tool + '\n');
    return 1;
  }

  // XXX check to make sure this is the three arches that we want? it's easier
  // during 0.9.0 development to allow it to just decide "ok, i just want to
  // build the OSX tarball" though.
  var buildArches = _.pluck(toolPkgBuilds, 'buildArchitectures');
  var osArches = _.map(buildArches, function (buildArch) {
    var subArches = buildArch.split('+');
    var osArches = _.filter(subArches, function (subArch) {
      return subArch.substr(0, 3) === 'os.';
    });
    if (osArches.length !== 1) {
      throw Error("build architecture " + buildArch + "  lacks unique os.*");
    }
    return osArches[0];
  });

  process.stderr.write(
    'Building bootstrap tarballs for architectures ' +
      osArches.join(', ') + '\n');
  // Before downloading anything, check that the catalog contains everything we
  // need for the OSes that the tool is built for.
  var messages = buildmessage.capture(function () {
    _.each(osArches, function (osArch) {
      _.each(release.packages, function (pkgVersion, pkgName) {
        buildmessage.enterJob({
<<<<<<< HEAD
          title: "looking up " + pkgName + "@" + pkgVersion + " on " + osArch
=======
          title: "Looking up " + pkgName + "@" + pkgVersion + " on " + osArch
>>>>>>> f3b9c726
        }, function () {
          if (!catalog.official.getBuildsForArches(pkgName, pkgVersion, [osArch])) {
            buildmessage.error("missing build of " + pkgName + "@" + pkgVersion +
                               " for " + osArch);
          }
        });
      });
    });
  });

  if (messages.hasMessages()) {
<<<<<<< HEAD
    process.stderr.write("\n" + messages.formatMessages());
=======
    process.stdout.write("\n" + messages.formatMessages());
>>>>>>> f3b9c726
    return 1;
  };

  files.mkdir_p(outputDirectory);

  _.each(osArches, function (osArch) {
    var tmpdir = files.mkdtemp();
    // We're going to build and tar up a tropohouse in a temporary directory; we
    // don't want to use any of our local packages, so we use catalog.official
    // instead of catalog.
    // XXX update to '.meteor' when we combine houses
    var tmpTropo = new tropohouse.Tropohouse(
      path.join(tmpdir, '.meteor0'), catalog.official);
<<<<<<< HEAD
    var messages = buildmessage.capture(function () {
      buildmessage.enterJob({
        title: "downloading tool package " + toolPkg.package + "@" +
          toolPkg.constraint
      }, function () {
        tmpTropo.maybeDownloadPackageForArchitectures(
          {packageName: toolPkg.package, version: toolPkg.constraint},
          [osArch],  // XXX 'web.browser' too?
          true);
      });
      _.each(release.packages, function (pkgVersion, pkgName) {
        buildmessage.enterJob({
          title: "downloading package " + pkgName + "@" + pkgVersion
        }, function () {
          tmpTropo.maybeDownloadPackageForArchitectures(
            {packageName: pkgName, version: pkgVersion},
            [osArch],  // XXX 'web.browser' too?
            true);
        });
      });
    });
    if (messages.hasMessages()) {
      process.stderr.write("\n" + messages.formatMessages());
      return 1;
=======
    try {
      tmpTropo.maybeDownloadPackageForArchitectures(
        {packageName: toolPkg.package, version: toolPkg.constraint},
        [osArch],  // XXX 'browser' too?
        true);
      _.each(release.packages, function (pkgVersion, pkgName) {
        tmpTropo.maybeDownloadPackageForArchitectures(
          {packageName: pkgName, version: pkgVersion},
          [osArch],  // XXX 'browser' too?
          true);
      });
    } catch (err) {
      console.log(err);
      process.exit(1);
>>>>>>> f3b9c726
    }

    // XXX should we include some sort of preliminary package-metadata as well?
    // maybe with release info about the release we are using?

    // Create the top-level 'meteor' symlink, which links to the latest tool's
    // meteor shell script.
    var toolUnipackagePath =
          tmpTropo.packagePath(toolPkg.package, toolPkg.constraint);
    var toolUnipackage = new unipackage.Unipackage;
    toolUnipackage.initFromPath(toolPkg.package, toolUnipackagePath);
    var toolRecord = _.findWhere(toolUnipackage.toolsOnDisk, {arch: osArch});
    if (!toolRecord)
      throw Error("missing tool for " + osArch);
    fs.symlinkSync(
      path.join(
        tmpTropo.packagePath(toolPkg.package, toolPkg.constraint, true),
        toolRecord.path,
        'meteor'),
      path.join(tmpTropo.root, 'meteor'));

    files.createTarball(
      tmpTropo.root,
      path.join(outputDirectory, 'meteor-bootstrap-' + osArch + '.tar.gz'));
  });

  return 0;
});

///////////////////////////////////////////////////////////////////////////////
// admin set-banners
///////////////////////////////////////////////////////////////////////////////

// We will document how to set banners on things in a later release.
main.registerCommand({
  name: 'admin set-banners',
  minArgs: 1,
<<<<<<< HEAD
  maxArgs: 1,
  hidden: true,
=======
  maxArgs: 1
>>>>>>> f3b9c726
}, function (options) {
  var bannersFile = options.args[0];
  try {
    var bannersData = fs.readFileSync(bannersFile, 'utf8');
    bannersData = JSON.parse(bannersData);
  } catch (e) {
    process.stderr.write("Could not parse banners file: ");
    process.stderr.write(e.message + "\n");
    return 1;
  }
  if (!bannersData.track) {
    process.stderr.write("Banners file should have a 'track' key.\n");
    return 1;
  }
  if (!bannersData.banners) {
    process.stderr.write("Banners file should have a 'banners' key.\n");
    return 1;
  }

  try {
    var conn = packageClient.loggedInPackagesConnection();
  } catch (err) {
    packageClient.handlePackageServerConnectionError(err);
    return 1;
  }

  conn.call('setBannersOnReleases', bannersData.track,
            bannersData.banners);

  // Refresh afterwards.
  catalog.official.refresh();
  return 0;
});

///////////////////////////////////////////////////////////////////////////////
// self-test
///////////////////////////////////////////////////////////////////////////////

// XXX we should find a way to make self-test fully self-contained, so that it
// ignores "packageDirs" (ie, it shouldn't fail just because you happen to be
// sitting in an app with packages that don't build)

main.registerCommand({
  name: 'self-test',
  minArgs: 0,
  maxArgs: 1,
  options: {
    changed: { type: Boolean },
    'force-online': { type: Boolean },
    slow: { type: Boolean },
    browserstack: { type: Boolean },
    history: { type: Number }
  },
  hidden: true
}, function (options) {
  var selftest = require('./selftest.js');

  // Auto-detect whether to skip 'net' tests, unless --force-online is passed.
  var offline = false;
  if (!options['force-online']) {
    try {
      require('./http-helpers.js').getUrl("http://www.google.com/");
    } catch (e) {
      if (e instanceof files.OfflineError)
        offline = true;
    }
  }

  var testRegexp = undefined;
  if (options.args.length) {
    try {
      testRegexp = new RegExp(options.args[0]);
    } catch (e) {
      if (!(e instanceof SyntaxError))
        throw e;
      process.stderr.write("Bad regular expression: " + options.args[0] + "\n");
      return 1;
    }
  }

  var clients = {
    browserstack: options.browserstack
  };

<<<<<<< HEAD
  return selftest.runTests({
=======
 return selftest.runTests({
>>>>>>> f3b9c726
    onlyChanged: options.changed,
    offline: offline,
    includeSlowTests: options.slow,
    historyLines: options.history,
    clients: clients,
    testRegexp: testRegexp
  });

});

///////////////////////////////////////////////////////////////////////////////
// list-sites
///////////////////////////////////////////////////////////////////////////////

main.registerCommand({
  name: 'list-sites',
  minArgs: 0,
  maxArgs: 0
}, function (options) {
  auth.pollForRegistrationCompletion();
  if (! auth.isLoggedIn()) {
    process.stderr.write(
      "You must be logged in for that. Try 'meteor login'.\n");
    return 1;
  }

  return deploy.listSites();
});

///////////////////////////////////////////////////////////////////////////////
// dummy
///////////////////////////////////////////////////////////////////////////////

// Dummy test command. Used for automated testing of the command line
// option parser.

main.registerCommand({
  name: 'dummy',
  options: {
    email: { type: String, short: "e", required: true },
    port: { type: Number, short: "p", default: 3000 },
    url: { type: Boolean, short: "U" },
    'delete': { type: Boolean, short: "D" },
    changed: { type: Boolean }
  },
  maxArgs: 2,
  hidden: true
}, function (options) {
  var p = function (key) {
    if (_.has(options, key))
      return JSON.stringify(options[key]);
    return 'none';
  };

  process.stdout.write(p('email') + " " + p('port') + " " + p('changed') +
                       " " + p('args') + "\n");
  if (options.url)
    process.stdout.write('url\n');
  if (options['delete'])
    process.stdout.write('delete\n');
});


///////////////////////////////////////////////////////////////////////////////
// cordova
///////////////////////////////////////////////////////////////////////////////

var generateCordovaBoilerplate = function (clientDir, options) {
  var clientJsonPath = path.join(clientDir, 'program.json');
  var clientJson = JSON.parse(fs.readFileSync(clientJsonPath, 'utf8'));

  var manifest = _.map(clientJson.manifest, function (item) {
    if (item.type === 'js')
      return _.extend(item, { url: ('/js' + item.url) });
    return item;
  });

  var meteorRelease = project.getMeteorReleaseVersion();
  var Boilerplate = getLoadedPackages()['boilerplate-generator'].Boilerplate;
  var boilerplate = new Boilerplate('client.cordova', manifest, {
    urlMapper: function (url) { return url ? url.substr(1) : ''; },
    pathMapper: function (p) { return path.join(clientDir, p); },
    baseDataExtension: {
      includeCordova: true,
      meteorRuntimeConfig: JSON.stringify({
        meteorRelease: meteorRelease,
        ROOT_URL: 'http://' + options.host + ':' + options.port + '/',
        // XXX propagate it from options?
        ROOT_URL_PATH_PREFIX: '',
        DDP_DEFAULT_CONNECTION_URL: 'http://' + options.host + ':' + options.port
      })
    }
  });
  return boilerplate.toHTML();
};


var fetchCordovaPluginFromShaUrl =
  function (urlWithSha, localPluginsDir, pluginName) {
  var pluginPath = path.join(localPluginsDir, pluginName);
  var pluginTarballPath = pluginPath + '.tgz';
  var curlProcess =
    execFileSync('curl', ['-L', urlWithSha, '-o', pluginTarballPath]);

  if (! curlProcess.success)
    throw new Error("Failed to fetch the tarball from " + urlWithSha + ": " +
                    curlProcess.stderr);

  files.mkdir_p(pluginPath);
  var tarProcess = execFileSync('tar',
    ['xf', pluginTarballPath, '-C', pluginPath, '--strip-components=1']);
  if (! tarProcess.success)
    throw new Error("Failed to untar the tarball from " + urlWithSha + ": " +
                    tarProcess.stderr);
  files.rm_recursive(pluginTarballPath);
  return pluginPath;
};

var localCordova = path.join(files.getCurrentToolsDir(), "scripts/cordova.sh");

// Creates a Cordova project if necessary and makes sure added Cordova
// platforms and Cordova plugins are up to date with the project's
// definition.
var ensureCordovaProject = function (options, projectPath, bundlePath) {
  var bundler = require(path.join(__dirname, 'bundler.js'));
  var loader = project.getPackageLoader();

  var clientArchName = 'client.cordova';

  var bundleResult = bundler.bundle({
    outputPath: bundlePath,
    buildOptions: {
      minify: false, // XXX ! options.debug,
      arch: archinfo.host(),
      clientArchs: [clientArchName]
    }
  });

  if (bundleResult.errors) {
    throw new Error("Errors prevented bundling:\n" +
                    bundleResult.errors.formatMessages());
  }

  var programPath = path.join(bundlePath, 'programs');
  var localPluginsPath = path.join(projectPath, 'local-plugins');
  var newSettings = options.cordovaSettings;

  if (! fs.existsSync(projectPath)) {
    execFileSync(localCordova, ['create', path.basename(projectPath),
                             'com.meteor.' + options.appName,
                             options.appName.replace(/\s/g, '')],
                 { cwd: path.dirname(projectPath) });

    // XXX a hack as platforms management is not implemented yet
    var platform = options.platform || "firefoxos";
    execFileSync(localCordova, ['platforms', 'add', platform], { cwd: projectPath });


    // create a folder for storing local plugins
    // XXX cache them there
    files.mkdir_p(localPluginsPath);
  }

  var oldSettings = {};
  try {
    fs.readFileSync(path.join(projectPath, 'cordova-settings.json'), "utf8");
  } catch(err) {
    if (err.code !== "ENOENT")
      throw err;
  }

  var wwwPath = path.join(projectPath, "www");

  var cordovaProgramPath = path.join(programPath, clientArchName);
  var cordovaProgramAppPath = path.join(cordovaProgramPath, 'app');

  // XXX hack, copy files from app folder one level up
  if (fs.existsSync(cordovaProgramAppPath)) {
    files.cp_r(cordovaProgramAppPath, cordovaProgramPath);
    files.rm_recursive(cordovaProgramAppPath);
  }

  // rewrite the www folder
  files.rm_recursive(wwwPath);
  files.cp_r(cordovaProgramPath, wwwPath);

  // clean up the temporary bundle directory
  files.rm_recursive(bundlePath);

  // generate index.html
  var indexHtml = generateCordovaBoilerplate(wwwPath, options);
  fs.writeFileSync(path.join(wwwPath, 'index.html'), indexHtml, 'utf8');

  var loaderPath = path.join(__dirname, 'client', 'meteor_cordova_loader.js');
  var loaderCode = fs.readFileSync(loaderPath);
  fs.writeFileSync(path.join(wwwPath, 'meteor_cordova_loader.js'), loaderCode);

  // XXX get platforms from project file
//  _.each(platforms, function (platform) {
//    execFileSync(localCordova, ['platform', 'add', platform], { cwd: projectPath });
//  });

  // Compare the state of plugins in the Cordova project and the required by the
  // Meteor project.
  // XXX compare the latest used sha's with the currently required sha's for
  // plugins fetched from a github/tarball url.
  var pluginsOutput = execFileSync(localCordova, ['plugin', 'list'],
                                   { cwd: projectPath }).stdout;

  var installedPlugins = {};
  // Check if there are any plugins
  if (! pluginsOutput.match(/No plugins added/)) {
    _.each(pluginsOutput.split('\n'), function (line) {
      line = line.trim();
      if (line === '')
        return;
      var plugin = line.split(' ')[0];
      var version = line.split(' ')[1];
      installedPlugins[plugin] = version;
    });
  }

  var requiredPlugins = bundleResult.starManifest.cordovaDependencies;
  // XXX the project-level cordova plugins deps override the package-level ones
  _.extend(requiredPlugins, project.cordovaPlugins);

  _.each(requiredPlugins, function (version, name) {
    // no-op if this plugin is already installed
    if (_.has(installedPlugins, name)
        && installedPlugins[name] === version
        && _.isEqual(oldSettings[name], newSettings[name]))
      return;

    if (_.has(installedPlugins, name))
      execFileSync(localCordova, ['plugin', 'rm', name], { cwd: projectPath });

    // XXX do something different for plugins fetched from a url.
    var pluginInstallCommand = version ? name + '@' + version : name;

    if (version && utils.isUrlWithSha(version)) {
      pluginInstallCommand =
        fetchCordovaPluginFromShaUrl(version, localPluginsPath, name);
    }

    var additionalArgs = [];
    if (newSettings[name]) {
      if (! _.isObject(newSettings[name]))
        throw new Error("Meteor.settings.cordova." + name + " is expected to be an object");
      _.each(newSettings[name], function (value, variable) {
        additionalArgs.push("--variable");
        additionalArgs.push(variable + "=" + JSON.stringify(value));
      });
    }

    var execRes = execFileSync(localCordova,
       ['plugin', 'add', pluginInstallCommand].concat(additionalArgs), { cwd: projectPath });
    if (! execRes.success)
      throw new Error("Failed to install plugin " + name + ": " + execRes.stderr);
  });

  _.each(installedPlugins, function (version, name) {
    if (! _.has(requiredPlugins, name))
      execFileSync(localCordova, ['plugin', 'rm', name], { cwd: projectPath });
  });

  execFileSync(localCordova, ['build'], { cwd: projectPath });
};

main.registerCommand({
  name: 'cordova',
  minArgs: 1,
  maxArgs: 10,
  requiresApp: true,
  options: {
    settings: { type: String },
    port: { type: String, short: 'p', default: '3000' },
    host: { type: String, short: 'h', default: 'localhost' },
    platform: { type: String, default: 'firefoxos' },
    verbose: { type: Boolean, short: 'v', default: false }
  },
}, function (options) {
  var localDir = path.join(options.appDir, '.meteor', 'local');
  var cordovaPath = path.join(localDir, 'cordova-build');
  var bundleDir = path.join(localDir, 'bundle-tar');
  var appName = path.basename(options.appDir);

  var cordovaCommand = options.args[0];
  var cordovaArgs = options.args.slice(1);
  var cordovaSettings = {};

  if (options.settings) {
    cordovaSettings = JSON.parse(fs.readFileSync(options.settings, "utf8")).cordova;
  }

  if (cordovaCommand === 'plugin' || cordovaCommand === 'plugins') {
    var pluginsCommand = cordovaArgs[0];
    var pluginsArgs = cordovaArgs.slice(1);
    var plugins = _.map(pluginsArgs, function (str) { return str.split('@')[0]; });

    if (pluginsCommand === 'add') {
      var pluginsHash = _.object(_.map(pluginsArgs, function (str) {
        return str.split('@');
      }));

      // check that every plugin is specifying either an exact constraint or a
      // tarball url with sha
      utils.ensureOnlyExactVersions(pluginsHash);

      project.addCordovaPlugins(pluginsHash);
      console.log("=> Added", plugins.join(' '));
      return 0;
    } else if (pluginsCommand === 'remove' || pluginsCommand === 'rm') {
      project.removeCordovaPlugins(pluginsArgs);
      console.log("=> Removed", plugins.join(' '));
      return 0;
    }

    options.verbose = true;
  }

  var projectOptions = _.pick(options, 'port', 'host', 'platform');
  projectOptions.appName = appName;
  projectOptions.cordovaSettings = cordovaSettings;

  // XXX in Android simulators you can't access localhost and the correct way is
  // to use "10.0.2.2" instead.
  if (cordovaCommand === 'emulate' && cordovaArgs[0] === 'android' &&
      options.host === 'localhost')
    projectOptions.host = '10.0.2.2';

  if (_.contains(['emulate', 'build', 'prepare', 'compile', 'serve', 'create'], cordovaCommand)) {
    try {
      ensureCordovaProject(projectOptions, cordovaPath, bundleDir);
    } catch (e) {
      process.stderr.write('Errors preventing the Cordova project from build:\n');
      process.stderr.write(e.stack);
      return 1;
    }
  }

  // XXX error if not a Cordova project
  var cordovaProcess = execFileSync(localCordova, options.args, { cwd: cordovaPath });
  if (cordovaProcess.success) {
    if (options.verbose)
      console.log(cordovaProcess.stdout);
    return 0;
  } else {
    process.stderr.write(cordovaProcess.stderr);
    return 1;
  }
});
<|MERGE_RESOLUTION|>--- conflicted
+++ resolved
@@ -1,12 +1,7 @@
 var main = require('./main.js');
 var path = require('path');
 var _ = require('underscore');
-<<<<<<< HEAD
 var fs = require('fs');
-=======
-var fs = require("fs");
-var child_process = require("child_process");
->>>>>>> f3b9c726
 var files = require('./files.js');
 var deploy = require('./deploy.js');
 var buildmessage = require('./buildmessage.js');
@@ -29,18 +24,8 @@
 var catalog = require('./catalog.js');
 var stats = require('./stats.js');
 var unipackage = require('./unipackage.js');
-<<<<<<< HEAD
 var cordova = require('./commands-cordova.js');
 var execFileSync = require('./utils.js').execFileSync;
-=======
-
-var getLoadedPackages = _.once(function () {
-  var uniload = require('./uniload.js');
-  return uniload.load({
-    packages: [ 'boilerplate-generator' ]
-  });
-});
->>>>>>> f3b9c726
 
 // The architecture used by Galaxy servers; it's the architecture used
 // by 'meteor deploy'.
@@ -85,25 +70,6 @@
   });
 
   return ret;
-<<<<<<< HEAD
-=======
-};
-
-var execFileSync = function (file, args, opts) {
-  var future = new Future;
-
-  var child_process = require('child_process');
-  child_process.execFile(file, args, opts, function (err, stdout, stderr) {
-    process.stderr.write(err ? 'failed: ' + file + ' ' + JSON.stringify(args) + '\n' + err.stack + '\n' : '');
-    future.return({
-      success: ! err,
-      stdout: stdout,
-      stderr: stderr
-    });
-  });
-
-  return future.wait();
->>>>>>> f3b9c726
 };
 
 ///////////////////////////////////////////////////////////////////////////////
@@ -180,17 +146,10 @@
 //    - Ensures that all packages used by your app (if any) are downloaded
 // (It also ensures you have the dev bundle downloaded, just like every command
 // in a checkout.)
-<<<<<<< HEAD
 //
 // The use case is, for example, cloning an app from github, running this
 // command, then getting on an airplane.
 //
-=======
-//
-// The use case is, for example, cloning an app from github, running this
-// command, then getting on an airplane.
-//
->>>>>>> f3b9c726
 // This does NOT guarantee a *re*build of all local packages (though it will
 // download any new dependencies). If you want to rebuild all local packages,
 // call meteor rebuild. That said, rebuild should only be necessary if there's a
@@ -205,10 +164,7 @@
   catalog.official.refresh();
 
   var loadPackages = function (packagesToLoad, loader) {
-<<<<<<< HEAD
     buildmessage.assertInCapture();
-=======
->>>>>>> f3b9c726
     _.each(packagesToLoad, function (name) {
       // Calling getPackage on the loader will return a unipackage object, which
       // means that the package will be compiled/downloaded. That we throw the
@@ -217,7 +173,6 @@
     });
   };
 
-<<<<<<< HEAD
   var messages = buildmessage.capture({
     title: 'getting packages ready'
   }, function () {
@@ -234,23 +189,6 @@
       loadPackages(_.keys(project.getVersions()), project.getPackageLoader());
     }
 
-=======
-
-  var messages = buildmessage.capture(function () {
-    // First, build all accessible *local* packages, whether or not this app
-    // uses them.  Use the "all packages are local" loader.
-    loadPackages(catalog.complete.getLocalPackageNames(),
-                 new packageLoader.PackageLoader({versions: null}));
-
-    // In an app? Get the list of packages used by this app. Calling getVersions
-    // on the project will ensureDepsUpToDate which will ensure that all builds
-    // of everything we need from versions have been downloaded. (Calling
-    // buildPackages may be redundant, but can't hurt.)
-    if (options.appDir) {
-      loadPackages(_.keys(project.getVersions), project.getPackageLoader());
-    }
-
->>>>>>> f3b9c726
     // Using a release? Get all the packages in the release.
     if (release.current.isProperRelease()) {
       var releasePackages = release.current.getPackages();
@@ -264,11 +202,7 @@
   });
 
   if (messages.hasMessages()) {
-<<<<<<< HEAD
     process.stderr.write("\n" + messages.formatMessages());
-=======
-    process.stdout.write("\n" + messages.formatMessages());
->>>>>>> f3b9c726
     return 1;
   };
 
@@ -307,7 +241,6 @@
   // those issues are concurrency-related, or possibly some weird
   // order-of-execution of interaction that we are failing to understand. This
   // seems to fix it in a clear and understandable fashion.)
-<<<<<<< HEAD
   var messages = buildmessage.capture(function () {
     project.getVersions();  // #StructuredProjectInitialization
   });
@@ -315,9 +248,6 @@
     process.stderr.write(messages.formatMessages());
     return 1;
   }
-=======
-  project.getVersions();
->>>>>>> f3b9c726
 
   // XXX factor this out into a {type: host/port}?
   var portMatch = options.port.match(/^(?:(.+):)?([0-9]+)$/);
@@ -549,7 +479,6 @@
   project.setMuted(true);
   project.writeMeteorReleaseVersion(
     release.current.isCheckout() ? "none" : release.current.name);
-<<<<<<< HEAD
   var messages = buildmessage.capture(function () {
     project._ensureDepsUpToDate();
   });
@@ -557,9 +486,6 @@
     process.stderr.write(messages.formatMessages());
     return 1;
   }
-=======
-  project._ensureDepsUpToDate();
->>>>>>> f3b9c726
 
   process.stdout.write(appPath + ": created");
   if (options.example && options.example !== appPath)
@@ -634,7 +560,6 @@
       "Please use one of the following: " + VALID_ARCHITECTURES + "\n");
     process.exit(1);
   }
-<<<<<<< HEAD
 
   var bundleArch =  options.architecture || archinfo.host();
 
@@ -669,11 +594,6 @@
   }
 
   var buildDir = path.join(localPath, 'build_tar');
-=======
-  var bundleArch =  options.architecture || archinfo.host();
-
-  var buildDir = path.join(options.appDir, '.meteor', 'local', 'build_tar');
->>>>>>> f3b9c726
   var outputPath = path.resolve(options.args[0]); // get absolute path
   var bundlePath = options['directory'] ?
       outputPath : path.join(buildDir, 'bundle');
@@ -689,8 +609,6 @@
   }
 
   var bundler = require(path.join(__dirname, 'bundler.js'));
-  var loader = project.getPackageLoader();
-
   var bundleResult = bundler.bundle({
     outputPath: bundlePath,
     buildOptions: {
@@ -894,7 +812,6 @@
   // issues are concurrency-related, or possibly some weird order-of-execution
   // of interaction that we are failing to understand. This seems to fix it in a
   // clear and understandable fashion.)
-<<<<<<< HEAD
   var messages = buildmessage.capture(function () {
     project.getVersions();  // #StructuredProjectInitialization
   });
@@ -902,9 +819,6 @@
     process.stderr.write(messages.formatMessages());
     return 1;
   }
-=======
-  project.getVersions();
->>>>>>> f3b9c726
 
   if (options.password) {
     if (useGalaxy) {
@@ -1123,7 +1037,6 @@
     'disable-oplog': { type: Boolean },
     // Undocumented flag to use a different test driver.
     'driver-package': { type: String },
-<<<<<<< HEAD
 
     // Undocumented, sets the path of where the temp app should be created
     'test-app-path': { type: String },
@@ -1156,16 +1069,6 @@
     testPackages = packages.testPackages;
     localPackages = packages.localPackages;
     options.localPackageNames = packages.localPackages;
-=======
-    // If set also compiles a cordova client target and serves it on
-    // localhost:8000
-    cordova: { type: Boolean }
-  }
-}, function (options) {
-  var testPackages = null;
-  try {
-    testPackages = getPackagesForTest(options.args);
->>>>>>> f3b9c726
   } catch (err) {
     process.stderr.write('\n' + err.message);
     return 1;
@@ -1184,7 +1087,6 @@
     options['test-app-path'] || files.mkdtemp('meteor-test-run');
   files.cp_r(path.join(__dirname, 'test-runner-app'), testRunnerAppDir);
 
-<<<<<<< HEAD
   // We are going to operate in the special test project, so let's remap our
   // main project to the test directory.
   project.setRootDir(testRunnerAppDir);
@@ -1222,26 +1124,6 @@
       process.stderr.write(err.message + '\n');
       return 1;
     }
-=======
-
-  if (options.cordova) {
-    var spawn = require('child_process').spawn;
-    var eachline = require('eachline');
-    var meteorCommand = process.argv.slice(0, 2);
-
-    var additionalArgs = options.port ? ['--port', options.port] : [];
-    var testPackagesProcess = spawn(meteorCommand[0],
-      [meteorCommand[1], 'cordova', 'serve'].concat(additionalArgs),
-      { cwd: testRunnerAppDir });
-
-    eachline(testPackagesProcess.stdout, 'utf8', function (line) {
-      process.stdout.write('cordova serve: ' + line + '\n');
-    });
-
-    eachline(testPackagesProcess.stdout, 'utf8', function (line) {
-      process.stdout.write('cordova serve (stderr): ' + line + '\n');
-    });
->>>>>>> f3b9c726
   }
 
   return runTestAppForPackages(testPackages, testRunnerAppDir, options);
@@ -1315,7 +1197,6 @@
     });
 
     if (messages.hasMessages()) {
-<<<<<<< HEAD
       process.stderr.write("\n" + messages.formatMessages());
       return 1;
     }
@@ -1325,25 +1206,6 @@
 };
 
 var runTestAppForPackages = function (testPackages, testRunnerAppDir, options) {
-=======
-      throw new Error(messages.formatMessages());
-    }
-  }
-
-  return testPackages;
-};
-
-var runTestAppForPackages = function (testPackages, testRunnerAppDir, options) {
-  // We are going to operate in the special test project, so let's remap our
-  // main project to the test directory.
-  project.setRootDir(testRunnerAppDir);
-  project.setMuted(true); // Mute output where applicable
-  project.writeMeteorReleaseVersion(release.current.name || 'none');
-  project.forceEditPackages(
-    [options['driver-package'] || 'test-in-browser'],
-    'add');
-
->>>>>>> f3b9c726
   // When we test packages, we need to know their versions and all of their
   // dependencies. We are going to add them to the project and have the project
   // compute them for us. This means that right now, we are testing all packages
@@ -1392,11 +1254,7 @@
     });
   }
 
-<<<<<<< HEAD
   _.each(options.localPackageNames || [], function (name) {
-=======
-  _.each(localPackageNames, function (name) {
->>>>>>> f3b9c726
     catalog.complete.removeLocalPackage(name);
   });
 
@@ -1441,11 +1299,7 @@
   if (count)
     console.log("Built " + count + " packages.");
   if (messages.hasMessages()) {
-<<<<<<< HEAD
     process.stderr.write("\n" + messages.formatMessages());
-=======
-    process.stdout.write("\n" + messages.formatMessages());
->>>>>>> f3b9c726
     return 1;
   }
 });
@@ -1559,11 +1413,7 @@
     _.each(osArches, function (osArch) {
       _.each(release.packages, function (pkgVersion, pkgName) {
         buildmessage.enterJob({
-<<<<<<< HEAD
           title: "looking up " + pkgName + "@" + pkgVersion + " on " + osArch
-=======
-          title: "Looking up " + pkgName + "@" + pkgVersion + " on " + osArch
->>>>>>> f3b9c726
         }, function () {
           if (!catalog.official.getBuildsForArches(pkgName, pkgVersion, [osArch])) {
             buildmessage.error("missing build of " + pkgName + "@" + pkgVersion +
@@ -1575,11 +1425,7 @@
   });
 
   if (messages.hasMessages()) {
-<<<<<<< HEAD
     process.stderr.write("\n" + messages.formatMessages());
-=======
-    process.stdout.write("\n" + messages.formatMessages());
->>>>>>> f3b9c726
     return 1;
   };
 
@@ -1593,7 +1439,6 @@
     // XXX update to '.meteor' when we combine houses
     var tmpTropo = new tropohouse.Tropohouse(
       path.join(tmpdir, '.meteor0'), catalog.official);
-<<<<<<< HEAD
     var messages = buildmessage.capture(function () {
       buildmessage.enterJob({
         title: "downloading tool package " + toolPkg.package + "@" +
@@ -1618,22 +1463,6 @@
     if (messages.hasMessages()) {
       process.stderr.write("\n" + messages.formatMessages());
       return 1;
-=======
-    try {
-      tmpTropo.maybeDownloadPackageForArchitectures(
-        {packageName: toolPkg.package, version: toolPkg.constraint},
-        [osArch],  // XXX 'browser' too?
-        true);
-      _.each(release.packages, function (pkgVersion, pkgName) {
-        tmpTropo.maybeDownloadPackageForArchitectures(
-          {packageName: pkgName, version: pkgVersion},
-          [osArch],  // XXX 'browser' too?
-          true);
-      });
-    } catch (err) {
-      console.log(err);
-      process.exit(1);
->>>>>>> f3b9c726
     }
 
     // XXX should we include some sort of preliminary package-metadata as well?
@@ -1671,12 +1500,8 @@
 main.registerCommand({
   name: 'admin set-banners',
   minArgs: 1,
-<<<<<<< HEAD
   maxArgs: 1,
   hidden: true,
-=======
-  maxArgs: 1
->>>>>>> f3b9c726
 }, function (options) {
   var bannersFile = options.args[0];
   try {
@@ -1761,11 +1586,7 @@
     browserstack: options.browserstack
   };
 
-<<<<<<< HEAD
   return selftest.runTests({
-=======
- return selftest.runTests({
->>>>>>> f3b9c726
     onlyChanged: options.changed,
     offline: offline,
     includeSlowTests: options.slow,
@@ -2116,4 +1937,4 @@
     process.stderr.write(cordovaProcess.stderr);
     return 1;
   }
-});
+});